"""
Copyright (c) Microsoft Corporation
Licensed under the MIT license.
"""
"""
Collection of DeepSpeed configuration utilities
"""
import json
import collections
import collections.abc
from pydantic import BaseModel
from deepspeed.utils import logger


class DeepSpeedConfigModel(BaseModel):
    """
    This class should be used as a base for all DeepSpeed configs. It extends
    pydantic.BaseModel to allow for deprecated fields. To enable this feature,
    add deprecated=True to pydantic.Field:

    my_dep_field: int = Field(0, deprecated=True)

    Deprecated Field kwargs:
    - deprecated: [True|False], default False
        Enables / Disables deprecated fields
    - new_param: str, default ""
        Name of the field replacing the deprecated field
    - set_new_param: [True|False], default True
        If new_param is provided, enables setting the value of that param with
        deprecated field value
    - new_param_fn: callable, default (lambda x: x)
        If new_param is provided and set_new_param is True, this function will
        modify the value of the deprecated field before placing that value in
        the new_param field

    Example:
        my_new_field is replacing a deprecated my_old_field. The expected type
        for my_new_field is int while the expected type for my_old_field is
        str. We want to maintain backward compatibility with our configs, so we
        define the fields with:

        class MyExampleConfig(DeepSpeedConfigModel):
            my_new_field: int = 0
            my_old_field: str = Field('0',
                                      deprecated=True,
                                      new_param='my_new_field',
                                      new_param_fn=(lambda x: int(x)))
    """
    def __init__(self, strict=False, **data):
        if (
                not strict
        ):  # This is temporary until we refactor all DS configs, allows HF to load models
            data = {k: v for k, v in data.items() if v != "auto"}
        super().__init__(**data)
        self._deprecated_fields_check(self)

    def _process_deprecated_field(self, pydantic_config, field):
<<<<<<< HEAD
        fields_set = pydantic_config.__fields_set__
        dep_param = field.name
        if dep_param in fields_set:
            kwargs = field.field_info.extra
            new_param = kwargs.get("new_param", "")
            logger.warning(f"Config parameter {dep_param} is deprecated" +
                           (f" use {new_param} instead" if new_param else ""))
            if new_param and kwargs.get("set_new_param", True):
                assert (
                    new_param not in fields_set
                ), f"Cannot provide deprecated parameter '{dep_param}' and replacing parameter '{new_param}' together"
=======
        # Get information about the deprecated field
        fields_set = pydantic_config.__fields_set__
        dep_param = field.name
        kwargs = field.field_info.extra
        new_param = kwargs.get("new_param", "")
        if dep_param in fields_set:
            logger.warning(f"Config parameter {dep_param} is deprecated" +
                           (f" use {new_param} instead" if new_param else ""))
            if new_param and kwargs.get("set_new_param", True):
                # If the deprecate field was set and set_new_param is True, set new param value
                assert (
                    new_param not in fields_set
                ), f"Cannot provide deprecated parameter '{dep_param}' and replacing parameter '{new_param}' together"
                # A custom function for converting the old param value to new param value can be provided
>>>>>>> b5d18a6a
                new_param_fn = kwargs.get("new_param_fn", lambda x: x)
                param_value = new_param_fn(getattr(pydantic_config, dep_param))
                try:
                    setattr(pydantic_config, new_param, param_value)
                except Exception as e:
                    logger.error(
                        f"Tried setting value for '{new_param}' with value from deprecated '{dep_param}'"
                    )
                    raise e
<<<<<<< HEAD
=======
        if new_param:
            # Remember to remove the deprecate field if there is a replacing field
            try:
                delattr(pydantic_config, dep_param)
            except Exception as e:
                logger.error(f"Tried removing deprecated '{dep_param}' from config")
                raise e
>>>>>>> b5d18a6a

    def _deprecated_fields_check(self, pydantic_config):
        fields = pydantic_config.__fields__
        for field in fields.values():
            if field.field_info.extra.get("deprecated", False):
                self._process_deprecated_field(pydantic_config, field)

    class Config:
        validate_all = True
        validate_assignment = True
        use_enum_values = True
        allow_population_by_field_name = True
        extra = "forbid"


# adapted from https://stackoverflow.com/a/50701137/9201239
class ScientificNotationEncoder(json.JSONEncoder):
    """
    This class overrides ``json.dumps`` default formatter.

    This version keeps everything as normal except formats numbers bigger than 1e3 using scientific notation.

    Just pass ``cls=ScientificNotationEncoder`` to ``json.dumps`` to activate it

    """
    def iterencode(self, o, _one_shot=False, level=0):
        indent = self.indent if self.indent is not None else 4
        prefix_close = " " * level * indent
        level += 1
        prefix = " " * level * indent
        if isinstance(o, bool):
            return "true" if o else "false"
        elif isinstance(o, float) or isinstance(o, int):
            if o > 1e3:
                return f"{o:e}"
            else:
                return f"{o}"
        elif isinstance(o, collections.abc.Mapping):
            x = [
                f'\n{prefix}"{k}": {self.iterencode(v, level=level)}' for k,
                v in o.items()
            ]
            return "{" + ", ".join(x) + f"\n{prefix_close}" + "}"
        elif isinstance(o, collections.abc.Sequence) and not isinstance(o, str):
            return f"[{ f', '.join(map(self.iterencode, o)) }]"
        return "\n, ".join(super().iterencode(o, _one_shot))


class DeepSpeedConfigObject(object):
    """
    For json serialization
    """
    def repr(self):
        return self.__dict__

    def __repr__(self):
        return json.dumps(
            self.__dict__,
            sort_keys=True,
            indent=4,
            cls=ScientificNotationEncoder,
        )


def get_scalar_param(param_dict, param_name, param_default_value):
    return param_dict.get(param_name, param_default_value)


def get_list_param(param_dict, param_name, param_default_value):
    return param_dict.get(param_name, param_default_value)


def get_dict_param(param_dict, param_name, param_default_value):
    return param_dict.get(param_name, param_default_value)


def dict_raise_error_on_duplicate_keys(ordered_pairs):
    """Reject duplicate keys."""
    d = dict((k, v) for k, v in ordered_pairs)
    if len(d) != len(ordered_pairs):
        counter = collections.Counter([pair[0] for pair in ordered_pairs])
        keys = [key for key, value in counter.items() if value > 1]
        raise ValueError("Duplicate keys in DeepSpeed config: {}".format(keys))
    return d<|MERGE_RESOLUTION|>--- conflicted
+++ resolved
@@ -55,19 +55,6 @@
         self._deprecated_fields_check(self)
 
     def _process_deprecated_field(self, pydantic_config, field):
-<<<<<<< HEAD
-        fields_set = pydantic_config.__fields_set__
-        dep_param = field.name
-        if dep_param in fields_set:
-            kwargs = field.field_info.extra
-            new_param = kwargs.get("new_param", "")
-            logger.warning(f"Config parameter {dep_param} is deprecated" +
-                           (f" use {new_param} instead" if new_param else ""))
-            if new_param and kwargs.get("set_new_param", True):
-                assert (
-                    new_param not in fields_set
-                ), f"Cannot provide deprecated parameter '{dep_param}' and replacing parameter '{new_param}' together"
-=======
         # Get information about the deprecated field
         fields_set = pydantic_config.__fields_set__
         dep_param = field.name
@@ -82,7 +69,6 @@
                     new_param not in fields_set
                 ), f"Cannot provide deprecated parameter '{dep_param}' and replacing parameter '{new_param}' together"
                 # A custom function for converting the old param value to new param value can be provided
->>>>>>> b5d18a6a
                 new_param_fn = kwargs.get("new_param_fn", lambda x: x)
                 param_value = new_param_fn(getattr(pydantic_config, dep_param))
                 try:
@@ -92,8 +78,6 @@
                         f"Tried setting value for '{new_param}' with value from deprecated '{dep_param}'"
                     )
                     raise e
-<<<<<<< HEAD
-=======
         if new_param:
             # Remember to remove the deprecate field if there is a replacing field
             try:
@@ -101,7 +85,6 @@
             except Exception as e:
                 logger.error(f"Tried removing deprecated '{dep_param}' from config")
                 raise e
->>>>>>> b5d18a6a
 
     def _deprecated_fields_check(self, pydantic_config):
         fields = pydantic_config.__fields__
