--- conflicted
+++ resolved
@@ -479,15 +479,11 @@
 
         self._validate_remote_device(remote_device, _ds_config)
 
-<<<<<<< HEAD
         self.avaliable_parameter_numel = 0
 
-        #Remote device is the device where parameter partiitons are stored
+        # Remote device is the device where parameter partiitons are stored
         #It can be same as local_device or it could be CPU or NVMe.
-=======
-        # Remote device is the device where parameter partiitons are stored
-        # It can be same as local_device or it could be CPU or NVMe.
->>>>>>> 30965ea7
+
         self.remote_device = self.local_device if remote_device is None else remote_device
         self.pin_memory = pin_memory if (
             self.remote_device == OFFLOAD_CPU_DEVICE) else False
@@ -733,13 +729,8 @@
             #print_rank_0(f"Before Partitioning Param {param.ds_id}")
             # self._param_status(param)
             self._partition_param(param, has_been_updated=has_been_updated)
-<<<<<<< HEAD
             param.update_status(ZeroParamStatus.NOT_AVAILABLE)
             #if param.ds_tensor is not None:
-=======
-            param.ds_status = ZeroParamStatus.NOT_AVAILABLE
-            # if param.ds_tensor is not None:
->>>>>>> 30965ea7
             #    assert id(param.data) == id(param.ds_tensor.data), \
             #    "After the parameters are initially partitioned, make sure we are not recreating the partition."
             #print_rank_0(f"After Partitioning Param {param.ds_id}")
