# Copyright (c) Microsoft Corporation.
# SPDX-License-Identifier: Apache-2.0

# DeepSpeed Team

from .base import *
from .features.meta_tensor import MetaTensorContainer
from deepspeed.model_implementations.transformers.ds_bloom import DeepSpeedBloomInference
from ..policy import TransformerPolicy
from ..policy import transformer_param_names
from ..policy import maybe_copy

from ..policy import maybe_get_lora

supported_models = {None}


class DS_BloomContainer(MetaTensorContainer, BaseTransformerContainer):

    def __init__(self, **kwargs):
        super().__init__(**kwargs)

        # All model specific things should be defined here instead of the base class.
        self.bigscience_bloom = True

    def create_module(self, config=None):
        _config = config if config is not None else self.ds_model_config

        self.module = DeepSpeedBloomInference(_config, mp_group=self.mp_group)
        self.module.config.scale_attention = self.scale_attention
        return self.module

    def attention_qkv_mp(self, mp_replace, reversed_dim=False):
        self.module.attention.attn_qkvw = mp_replace.copy(self.module.attention.attn_qkvw, self.qkvw)
        self.module.attention.attn_qkvb = mp_replace.copy(self.module.attention.attn_qkvb, self.qkvb)

    def load_params(self, module, sd, weight_quantizer, mp_replace, prefix):
        param_names = (
            'self_attention.query_key_value.weight', \
            'self_attention.query_key_value.bias', \
            'self_attention.dense.weight', \
            'self_attention.dense.bias', \
            'mlp.dense_h_to_4h.weight', \
            'mlp.dense_h_to_4h.bias', \
            'mlp.dense_4h_to_h.weight', \
            'mlp.dense_4h_to_h.bias', \
            'post_attention_layernorm.weight', \
            'post_attention_layernorm.bias', \
            'input_layernorm.weight', \
            'input_layernorm.bias'
        )
        for i in range(0, 2):
            maybe_copy(module.attention,
                       sd,
                       weight_quantizer,
                       mp_replace,
                       transformer_param_names[i],
                       prefix + param_names[i],
                       qkv=True,
                       megatron_v2=self.policy.is_megatron_v2,
                       split_qkv=self.policy.split_qkv)
        for i in range(2, 4):
            maybe_copy(module.attention, sd, weight_quantizer, mp_replace, transformer_param_names[i],
                       prefix + param_names[i])
        for i in range(4, 10):
            maybe_copy(module.mlp, sd, weight_quantizer, mp_replace, transformer_param_names[i],
                       prefix + param_names[i])
        for i in range(10, 12):
            maybe_copy(module, sd, weight_quantizer, mp_replace, transformer_param_names[i], prefix + param_names[i])


class BLOOMLayerPolicy(TransformerPolicy):
    _orig_layer_class = None

    def __init__(self, client_module, inference=True, use_load_prefix=True, split_qkv=False):
        super().__init__(inference, linear_layer=True, use_load_prefix=use_load_prefix, split_qkv=split_qkv)
        self.client_module = client_module
        try:
            import transformers
            BLOOMLayerPolicy._orig_layer_class = transformers.models.bloom.modeling_bloom.BloomBlock
            global supported_models
            supported_models.update({transformers.models.bloom.modeling_bloom.BloomModel})
        except Exception as e:
            print(f"WARNING! Setting BLOOMLayerPolicy._orig_layer_class to None due to Exception: {e}")
            BLOOMLayerPolicy._orig_layer_class = None

    def get_hidden_heads(self):
        return self.client_module.self_attention.hidden_size, \
                self.client_module.self_attention.num_heads, \
<<<<<<< HEAD
                self.client_module.input_layernorm.eps

    def get_q_k_v(self):
        return None

=======
                self.client_module.input_layernorm.eps, \
                DEFAULT_INTERMEDIATE_SIZE

>>>>>>> 22f38caa
    def attention(self, enable_training=False):
        return self.client_module.self_attention.query_key_value.weight, \
                self.client_module.self_attention.query_key_value.bias, \
                self.client_module.self_attention.dense.weight, \
                self.client_module.self_attention.dense.bias,

    def mlp(self, enable_training=False):
        return self.client_module.mlp.dense_h_to_4h.weight, \
               self.client_module.mlp.dense_h_to_4h.bias, \
               self.client_module.mlp.dense_4h_to_h.weight, \
               self.client_module.mlp.dense_4h_to_h.bias

    def layernorm(self):
        return self.client_module.post_attention_layernorm.weight, \
               self.client_module.post_attention_layernorm.bias, \
               self.client_module.input_layernorm.weight, \
               self.client_module.input_layernorm.bias

    def get_lora_params(self):
<<<<<<< HEAD
        return []
=======
        all_lora_params = []
        for p in [
            self.client_module.mlp.dense_h_to_4h, \
            self.client_module.mlp.dense_4h_to_h, \
            self.client_module.self_attention.query_key_value, \
            self.client_module.self_attention.dense
            ]:
            all_lora_params.append(maybe_get_lora(p))
        return all_lora_params
>>>>>>> 22f38caa
<|MERGE_RESOLUTION|>--- conflicted
+++ resolved
@@ -87,17 +87,9 @@
     def get_hidden_heads(self):
         return self.client_module.self_attention.hidden_size, \
                 self.client_module.self_attention.num_heads, \
-<<<<<<< HEAD
-                self.client_module.input_layernorm.eps
-
-    def get_q_k_v(self):
-        return None
-
-=======
                 self.client_module.input_layernorm.eps, \
                 DEFAULT_INTERMEDIATE_SIZE
 
->>>>>>> 22f38caa
     def attention(self, enable_training=False):
         return self.client_module.self_attention.query_key_value.weight, \
                 self.client_module.self_attention.query_key_value.bias, \
@@ -117,9 +109,6 @@
                self.client_module.input_layernorm.bias
 
     def get_lora_params(self):
-<<<<<<< HEAD
-        return []
-=======
         all_lora_params = []
         for p in [
             self.client_module.mlp.dense_h_to_4h, \
@@ -128,5 +117,4 @@
             self.client_module.self_attention.dense
             ]:
             all_lora_params.append(maybe_get_lora(p))
-        return all_lora_params
->>>>>>> 22f38caa
+        return all_lora_params