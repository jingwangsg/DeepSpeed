--- conflicted
+++ resolved
@@ -150,11 +150,7 @@
 # parse comma and dash separated range list into list
 # i.e. "0,2-4,6" --> [0, 2, 3, 4, 6]
 # rules:
-<<<<<<< HEAD
-# 1. Range list numser be comma sepeaated, each item are either a single number,
-=======
 # 1. Range list number be comma separated, each item are either a single number,
->>>>>>> 22f38caa
 #    or a range marked by two numbers (both number are included in the range)
 # 2. Sub ranges must be in ascend order and not overlap with each other
 # 3. No space in the range expression
