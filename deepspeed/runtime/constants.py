# Copyright (c) Microsoft Corporation.
# SPDX-License-Identifier: Apache-2.0

# DeepSpeed Team

#############################################
# Routes
#############################################
ROUTE_TRAIN = "train"
ROUTE_EVAL = "eval"
ROUTE_PREDICT = "predict"
ROUTE_ENCODE = "encode"

#############################################
# Batch size
#############################################
TRAIN_BATCH_SIZE = "train_batch_size"
TRAIN_BATCH_SIZE_DEFAULT = None

#############################################
# Sparse attention
#############################################
SPARSE_ATTENTION = "sparse_attention"
SPARSE_DENSE_MODE = "dense"
SPARSE_FIXED_MODE = "fixed"
SPARSE_VARIABLE_MODE = "variable"
SPARSE_BIGBIRD_MODE = "bigbird"
SPARSE_BSLONGFORMER_MODE = "bslongformer"
SPARSE_MODE = "mode"
SPARSE_MODE_DEFAULT = SPARSE_FIXED_MODE
SPARSE_BLOCK = "block"
SPARSE_BLOCK_DEFAULT = 16
SPARSE_DIFFERENT_LAYOUT_PER_HEAD = "different_layout_per_head"
SPARSE_DIFFERENT_LAYOUT_PER_HEAD_DEFAULT = False
SPARSE_NUM_LOCAL_BLOCKS = "num_local_blocks"
SPARSE_NUM_LOCAL_BLOCKS_DEFAULT = 4
SPARSE_NUM_GLOBAL_BLOCKS = "num_global_blocks"
SPARSE_NUM_GLOBAL_BLOCKS_DEFAULT = 1
SPARSE_ATTENTION_TYPE = "attention"
SPARSE_ATTENTION_TYPE_DEFAULT = "bidirectional"
SPARSE_HORIZONTAL_GLOBAL_ATTENTION = "horizontal_global_attention"
SPARSE_HORIZONTAL_GLOBAL_ATTENTION_DEFAULT = False
SPARSE_NUM_DIFFERENT_GLOBAL_PATTERNS = "num_different_global_patterns"
SPARSE_NUM_DIFFERENT_GLOBAL_PATTERNS_DEFAULT = 1
SPARSE_NUM_RANDOM_BLOCKS = "num_random_blocks"
SPARSE_NUM_RANDOM_BLOCKS_DEFAULT = 0
SPARSE_LOCAL_WINDOW_BLOCKS = "local_window_blocks"
SPARSE_LOCAL_WINDOW_BLOCKS_DEFAULT = [4]
SPARSE_GLOBAL_BLOCK_INDICES = "global_block_indices"
SPARSE_GLOBAL_BLOCK_INDICES_DEFAULT = [0]
SPARSE_GLOBAL_BLOCK_END_INDICES = "global_block_end_indices"
SPARSE_GLOBAL_BLOCK_END_INDICES_DEFAULT = None
SPARSE_NUM_SLIDING_WINDOW_BLOCKS = "num_sliding_window_blocks"
SPARSE_NUM_SLIDING_WINDOW_BLOCKS_DEFAULT = 3

#############################################
# Optimizer and lr scheduler
#############################################
OPTIMIZER = "optimizer"
OPTIMIZER_TYPE_DEFAULT = None
OPTIMIZER_PARAMS = "params"
TYPE = "type"
LEGACY_FUSION = "legacy_fusion"
LEGACY_FUSION_DEFAULT = False
SCHEDULER = "scheduler"
SCHEDULER_TYPE_DEFAULT = None
SCHEDULER_PARAMS = "params"
MAX_GRAD_NORM = 'max_grad_norm'

#############################################
# Optimizer and lr scheduler
#############################################
ZERO_ALLOW_UNTESTED_OPTIMIZER = "zero_allow_untested_optimizer"
ZERO_ALLOW_UNTESTED_OPTIMIZER_DEFAULT = False
ZERO_FORCE_DS_CPU_OPTIMIZER = "zero_force_ds_cpu_optimizer"
ZERO_FORCE_DS_CPU_OPTIMIZER_DEFAULT = True

# Steps
STEPS_PER_PRINT = "steps_per_print"
STEPS_PER_PRINT_DEFAULT = 10

#########################################
# Training micro batch size per GPU
#########################################
# Batch size for one training step. This is used when the
# TRAIN_BATCH_SIZE cannot fit in GPU memory to determine
# the number of gradient accumulation steps. By default, this
# is set to None. Users can configure in ds_config.json as below example:
TRAIN_MICRO_BATCH_SIZE_PER_GPU = '''
TRAIN_MICRO_BATCH_SIZE_PER_GPU is defined in this format:
"train_micro_batch_size_per_gpu": 1
'''
TRAIN_MICRO_BATCH_SIZE_PER_GPU = "train_micro_batch_size_per_gpu"
TRAIN_MICRO_BATCH_SIZE_PER_GPU_DEFAULT = None

#########################################
# Gradient Accumulation
#########################################
# Gradient accumulation feature. By default, this feature is not enabled.
# Users can configure in ds_config.json as below example:
GRADIENT_ACCUMULATION_FORMAT = '''
Gradient Accumulation should be of the format:
"gradient_accumulation_steps": 1
'''
GRADIENT_ACCUMULATION_STEPS = "gradient_accumulation_steps"
GRADIENT_ACCUMULATION_STEPS_DEFAULT = None

# DeepSpeed CSR gradient sparsity
SPARSE_GRADIENTS = "sparse_gradients"
SPARSE_GRADIENTS_DEFAULT = False

#########################################
# BFLOAT16 support
#########################################
# BFLOAT16 feature. By default, this feature is not enabled.
# Users can configure in ds_config.json as below example:
BFLOAT16_FORMAT = '''
BFLOAT16 parameters should be of the format:
"bf16": {
  "enabled": true
}
'''
BFLOAT16 = "bf16"
BFLOAT16_OLD = "bfloat16"  # keeping for backwards compatibility

BFLOAT16_ENABLED = "enabled"
BFLOAT16_ENABLED_DEFAULT = False

#########################################
# FP16 support
#########################################
# FP16 feature. By default, this feature is not enabled.
# Users can configure in ds_config.json as below example:
FP16_FORMAT = '''
FP16 parameters should be of the format:
"fp16": {
  "enabled": true,
  "auto_cast": false,
  "loss_scale": 0,
  "initial_scale_power": 16,
  "loss_scale_window": 1000,
  "hysteresis": 2,
<<<<<<< HEAD
  "min_loss_scale": 1,
  "fused_mode": true
=======
  "consecutive_hysteresis": false,
  "min_loss_scale": 1
>>>>>>> 57d629a1
}
'''
FP16 = "fp16"

FP16_ENABLED = "enabled"
FP16_ENABLED_DEFAULT = False

# FP16 loss scale, zero means using dynamic scaling
FP16_LOSS_SCALE = "loss_scale"
FP16_LOSS_SCALE_DEFAULT = 0

FP16_AUTO_CAST = "auto_cast"
FP16_AUTO_CAST_DEFAULT = False

# FP16 initial dynamic scale loss power
FP16_INITIAL_SCALE_POWER = "initial_scale_power"
FP16_INITIAL_SCALE_POWER_DEFAULT = 16

# FP16 loss scale window
FP16_LOSS_SCALE_WINDOW = "loss_scale_window"
FP16_LOSS_SCALE_WINDOW_DEFAULT = 1000

# FP16 hysteresis
FP16_HYSTERESIS = "hysteresis"
FP16_HYSTERESIS_DEFAULT = 2

# FP16 consecutive hysteresis
FP16_CONSECUTIVE_HYSTERESIS = "consecutive_hysteresis"
FP16_CONSECUTIVE_HYSTERESIS_DEFAULT = False

# FP16 min loss scale
FP16_MIN_LOSS_SCALE = "min_loss_scale"
FP16_MIN_LOSS_SCALE_DEFAULT = 1

# Fused FP16
FP16_FUSED_MODE = "fused_mode"
FP16_FUSED_MODE_DEFAULT = True

# FP16 master and grads
FP16_MASTER_WEIGHTS_AND_GRADS = "fp16_master_weights_and_grads"
FP16_MASTER_WEIGHTS_AND_GRADS_DEFAULT = False

#########################################
# Apex AMP support
#########################################
# Use Apex AMP for mixed precision support, all parameters (other than 'enabled') will be passed to
# amp.initialize(model, optimizer, **amp_params)
# See apex documentation for supported parameters/features: https://nvidia.github.io/apex/amp.html#apex.amp.initialize
AMP_FORMAT = '''
"amp" {
  "enabled: true,
  "opt_level": "O1",
  ...
}
'''
AMP = "amp"

AMP_ENABLED = "enabled"
AMP_ENABLED_DEFAULT = False

#########################################
# Gradient clipping
#########################################
# Gradient clipping. By default, this feature is not enabled.
# Users can configure in ds_config.json as below example:
GRADIENT_CLIPPING_FORMAT = '''
Gradient clipping should be enabled as:
"gradient_clipping": 1.0
'''
GRADIENT_CLIPPING = 'gradient_clipping'
GRADIENT_CLIPPING_DEFAULT = 0.

#########################################
# Communication data type
#########################################
# Supported types: ['none', 'fp16', 'fp32']
# By default, this feature is not enabled ('none' value)
# Users can configure in ds_config.json as below example:
COMMUNICATION_DATA_TYPE_FORMAT = '''
Communication data type should be set as:
"communication_data_type": "fp32"
'''
COMMUNICATION_DATA_TYPE = "communication_data_type"
COMMUNICATION_DATA_TYPE_DEFAULT = None

#########################################
# Scale/predivide gradients before allreduce
#########################################
# Prescale gradients. By default, this feature is not enabled.
# Users can configure in ds_config.json as below example:
PRESCALE_GRADIENTS_FORMAT = '''
Gradient prescaling should be enabled as:
"prescale_gradients": true
'''
PRESCALE_GRADIENTS = "prescale_gradients"
PRESCALE_GRADIENTS_DEFAULT = False

GRADIENT_PREDIVIDE_FACTOR_FORMAT = '''
Gradient predivide factor should be enabled as:
"gradient_predivide_factor": 1.0
'''
GRADIENT_PREDIVIDE_FACTOR = "gradient_predivide_factor"
GRADIENT_PREDIVIDE_FACTOR_DEFAULT = 1.0

#########################################
# Disable AllGather
#########################################
# Disable AllGather. By default, this feature is not enabled.
# Users can configure in ds_config.json as below example:
DISABLE_ALLGATHER_FORMAT = '''
Disable AllGather should be enabled as:
"disable_allgather": true
'''
DISABLE_ALLGATHER = "disable_allgather"
DISABLE_ALLGATHER_DEFAULT = False

#########################################
# Dump DeepSpeed state
#########################################
# Dump State. By default, this feature is not enabled.
# Users can configure in ds_config.json as below example:
DUMP_STATE_FORMAT = '''
Dump state should be enabled as:
"dump_state": true
'''
DUMP_STATE = 'dump_state'
DUMP_STATE_DEFAULT = False

#########################################
# Vocabulary size
#########################################
# Vocabulary size.
# Users can configure in ds_config.json as below example:
VOCABULARY_SIZE_FORMAT = '''
Vocabulary size can be specified as:
"vocabulary_size": 1024
'''
VOCABULARY_SIZE = 'vocabulary_size'
VOCABULARY_SIZE_DEFAULT = None

#########################################
# Wall block breakdown
#########################################
# Wall clock breakdown. By default, this feature is not enabled.
# Users can configure in ds_config.json as below example:
WALL_CLOCK_BREAKDOWN_FORMAT = '''
Wall block breakdown should be enabled as:
"wall_clock_breakdown": true
'''
WALL_CLOCK_BREAKDOWN = 'wall_clock_breakdown'
WALL_CLOCK_BREAKDOWN_DEFAULT = False

MEMORY_BREAKDOWN = 'memory_breakdown'
MEMORY_BREAKDOWN_DEFAULT = False

#########################################
# Eigenvalue
#########################################
# Eigenvalue computation. By default, this feature is not enabled.
# Users can configure in ds_config.json as below example:
EIGENVALUE_FORMAT = '''
Tensorboard can be specified as:
"eigenvalue": {
  "enabled": true,
  "verbose": true,
  "max_iter": 100,
  "tol": 1e-2,
  "stability": 1e-6
}
'''
EIGENVALUE = "eigenvalue"

# Tensorboard enable signal
EIGENVALUE_ENABLED = "enabled"
EIGENVALUE_ENABLED_DEFAULT = False

EIGENVALUE_VERBOSE = "verbose"
EIGENVALUE_VERBOSE_DEFAULT = False

EIGENVALUE_MAX_ITER = "max_iter"
EIGENVALUE_MAX_ITER_DEFAULT = 100

EIGENVALUE_TOL = "tol"
EIGENVALUE_TOL_DEFAULT = 1e-2

EIGENVALUE_STABILITY = "stability"
EIGENVALUE_STABILITY_DEFAULT = 1e-6

EIGENVALUE_GAS_BOUNDARY_RESOLUTION = "gas_boundary_resolution"
EIGENVALUE_GAS_BOUNDARY_RESOLUTION_DEFAULT = 1

EIGENVALUE_LAYER_NAME = "layer_name"
EIGENVALUE_LAYER_NAME_DEFAULT = "bert.encoder.layer"

EIGENVALUE_LAYER_NUM = "layer_num"
EIGENVALUE_LAYER_NUM_DEFAULT = 0

#########################################
# Progressive Layer Drop (PLD)
#########################################
PROGRESSIVE_LAYER_DROP = "progressive_layer_drop"

# PLD enable signal
PLD_ENABLED = "enabled"
PLD_ENABLED_DEFAULT = False

PLD_THETA = "theta"
PLD_THETA_DEFAULT = 1.0

PLD_GAMMA = "gamma"
PLD_GAMMA_DEFAULT = 0.001


#########################################
# Validation modes
#########################################
class ValidationMode:
    WARN = "WARN"
    IGNORE = "IGNORE"
    FAIL = "FAIL"


#########################################
# Checkpoint config params
#########################################
# "checkpoint": {
#   tag_validation=["Ignore"|"Warn"|"Fail"]
#   load_universal=false
#   use_node_local_storage=false
#   parallel_write: {
#     pipeline_stage: [True|False]
#   }
# }
CHECKPOINT = "checkpoint"
CHECKPOINT_TAG_VALIDATION = "tag_validation"
CHECKPOINT_TAG_VALIDATION_DEFAULT = ValidationMode.WARN
CHECKPOINT_TAG_VALIDATION_MODES = [ValidationMode.WARN, ValidationMode.IGNORE, ValidationMode.FAIL]

LOAD_UNIVERSAL_CHECKPOINT = "load_universal"
LOAD_UNIVERSAL_CHECKPOINT_DEFAULT = False

USE_NODE_LOCAL_STORAGE_CHECKPOINT = "use_node_local_storage"
USE_NODE_LOCAL_STORAGE_CHECKPOINT_DEFAULT = False

CHECKPOINT_PARALLEL_WRITE = "parallel_write"
CHECKPOINT_PARALLEL_WRITE_PIPELINE_STAGE = "pipeline_stage"
CHECKPOINT_PARALLEL_WRITE_PIPELINE_STAGE_DEFAULT = False

#########################################
# Data types config params
#########################################
# "data_types": {
#   grad_accum_dtype=["bf16"|"fp16"|"fp32"]
#   }
# }

DATA_TYPES = "data_types"
GRAD_ACCUM_DTYPE = "grad_accum_dtype"
GRAD_ACCUM_DTYPE_DEFAULT = None

#########################################
# Drop the last incomplete Batch
# #########################################
# dataloader_drop_last. By default, this feature is not enabled.
# Users can configure in ds_config.json as below example:
DATALOADER_DROP_LAST_FORMAT = '''
The last incomplete batch can be dropped by setting:
"dataloader_drop_last": True
'''
DATALOADER_DROP_LAST = "dataloader_drop_last"
DATALOADER_DROP_LAST_DEFAULT = False

#########################################
# PIPELINE PARALLELISM
#########################################
PIPE_REPLICATED = 'ds_pipe_replicated'

#########################################
# DATA PARALLELISM
#########################################
DATA_PARALLEL_GROUP = "data_parallel_group"
GLOBAL_RANK = "global_rank"<|MERGE_RESOLUTION|>--- conflicted
+++ resolved
@@ -140,13 +140,10 @@
   "initial_scale_power": 16,
   "loss_scale_window": 1000,
   "hysteresis": 2,
-<<<<<<< HEAD
   "min_loss_scale": 1,
-  "fused_mode": true
-=======
+  "fused_mode": true,
   "consecutive_hysteresis": false,
   "min_loss_scale": 1
->>>>>>> 57d629a1
 }
 '''
 FP16 = "fp16"
