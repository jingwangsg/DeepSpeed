--- conflicted
+++ resolved
@@ -21,11 +21,7 @@
   unit-tests:
     strategy:
       matrix:
-<<<<<<< HEAD
-        pyVersion: ["3.9", "3.10", "3.11", "3.12"]
-=======
-        pyVersion: ["3.7", "3.8", "3.9", "3.10"]
->>>>>>> 84118165
+        pyVersion: ["3.7", "3.8", "3.9", "3.10", "3.11", "3.12"]
       fail-fast: false
 
     runs-on: ubuntu-20.04
