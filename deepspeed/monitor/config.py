--- conflicted
+++ resolved
@@ -5,12 +5,7 @@
 
 from typing import Optional
 
-<<<<<<< HEAD
 from pydantic import model_validator
-
-=======
-from deepspeed.pydantic_v1 import root_validator
->>>>>>> 7f55b20f
 from deepspeed.runtime.config_utils import DeepSpeedConfigModel
 
 
@@ -142,16 +137,8 @@
     csv_monitor: CSVConfig = {}
     """ Local CSV output of monitoring data. """
 
-<<<<<<< HEAD
     @model_validator(mode="after")
     def check_enabled(self):
-        enabled = self.tensorboard.enabled or self.wandb.enabled or self.csv_monitor.enabled
+        enabled = self.tensorboard.enabled or self.wandb.enabled or self.csv_monitor.enabled or self.comet.enabled
         self.__dict__["enabled"] = enabled
-        return self
-=======
-    @root_validator
-    def check_enabled(cls, values):
-        values["enabled"] = values.get("tensorboard").enabled or values.get("wandb").enabled or values.get(
-            "csv_monitor").enabled or values.get("comet")
-        return values
->>>>>>> 7f55b20f
+        return self