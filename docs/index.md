--- conflicted
+++ resolved
@@ -1,243 +1,3 @@
-<<<<<<< HEAD
-1. DeepSpeed is a deep learning optimization library that makes distributed training easy,
-   efficient, and effective.
-
-   <p align="center"><i><b>10x Larger Models</b></i></p>
-   <p align="center"><i><b>10x Faster Training</b></i></p>
-   <p align="center"><i><b>Minimal Code Change</b></i></p>
-
-   DeepSpeed delivers extreme-scale model training for everyone, from data scientists training on massive supercomputers to those training on low-end clusters or even on a single GPU:
-
-   * Extreme scale: Using current generation of GPU clusters with hundreds of devices,  3D parallelism of DeepSpeed can efficiently train deep learning models with trillions of parameters.  
-   * Extremely memory efficient: With just a single GPU, ZeRO-Offload of DeepSpeed can train models with over 10B parameters, 10x bigger than the state of arts, democratizing multi-billion-parameter model training such that many deep learning scientists can explore bigger and better models.
-   * Extremely long sequence length: Sparse attention of DeepSpeed powers an order-of-magnitude longer input sequence and obtains up to 6x faster execution comparing with dense transformers.  
-   * Extremely communication efficient: 3D parallelism improves communication efficiency allows users to train multi-billion-parameter models 2–7x faster on clusters with limited network bandwidth.  1-bit Adam reduces communication volume by up to 5x while achieving similar convergence efficiency to Adam, allowing for scaling to different types of GPU clusters and networks.
-
-   Early adopters of DeepSpeed have already produced
-   a language model (LM) with over 17B parameters called
-   [Turing-NLG](https://www.microsoft.com/en-us/research/blog/turing-nlg-a-17-billion-parameter-language-model-by-microsoft),
-   establishing a new SOTA in the LM category.
-
-   DeepSpeed is an important part of Microsoft’s new
-   [AI at Scale](https://www.microsoft.com/en-us/research/project/ai-at-scale/)
-   initiative to enable next-generation AI capabilities at scale, where you can find more
-   information [here](https://innovation.microsoft.com/en-us/exploring-ai-at-scale).
-
-   # What's New?
-
-   * [2020/10/28] [Efficient and robust compressed training through progressive layer dropping](https://www.deepspeed.ai/news/2020/10/28/progressive-layer-dropping-news.html)
-     * [DeepSpeed: Extreme-scale model training for everyone]({{ site.press_release_v3 }})
-     * [Powering 10x longer sequences and 6x faster execution through DeepSpeed Sparse Attention](https://www.deepspeed.ai/news/2020/09/08/sparse-attention-news.html)
-     * [Training a trillion parameters with pipeline parallelism](https://www.deepspeed.ai/news/2020/09/08/pipeline-parallelism.html)
-     * [Up to 5x less communication and 3.4x faster training through 1-bit Adam](https://www.deepspeed.ai/news/2020/09/08/onebit-adam-news.html)
-     * [10x bigger model training on a single GPU with ZeRO-Offload](https://www.deepspeed.ai/news/2020/09/08/ZeRO-Offload.html)
-
-   # Why DeepSpeed?
-
-   Training advanced deep learning models is challenging. Beyond model design,
-   model scientists also need to set up the state-of-the-art training techniques
-   such as distributed training, mixed precision, gradient accumulation, and
-   checkpointing. Yet still, scientists may not achieve the desired system
-   performance and convergence rate. Large model sizes are even more challenging:
-   a large model easily runs out of memory with pure data parallelism and it is
-   difficult to use model parallelism. DeepSpeed addresses these challenges to
-   accelerate model development *and* training.
-
-   ## Distributed, Effective, and Efficient Training with Ease
-
-   The DeepSpeed API is a lightweight wrapper on [PyTorch](https://pytorch.org/). This
-   means that you can use everything you love in PyTorch and without learning a new
-   platform. In addition, DeepSpeed manages all of the boilerplate state-of-the-art
-   training techniques, such as distributed training, mixed precision, gradient
-   accumulation, and checkpoints so that you can focus on your model development. Most
-   importantly, you can leverage the distinctive efficiency and effectiveness benefit of
-   DeepSpeed to boost speed and scale with just a few lines of code changes to your PyTorch
-   models.
-
-   ## Speed
-
-   DeepSpeed achieves high performance and fast convergence through a combination of
-   efficiency optimizations on compute/communication/memory/IO and effectiveness
-   optimizations on advanced hyperparameter tuning and optimizers. For example:
-
-   * <span style="color:dodgerblue">DeepSpeed trains BERT-large to parity in 44
-     mins using 1024 V100 GPUs (64 DGX-2 boxes) and in 2.4 hours using 256 GPUs
-     (16 DGX-2 boxes).</span>
-
-     **BERT-large Training Times**
-
-     | Devices        | Source    | Training Time |
-     | -------------- | --------- | ------------: |
-     | 1024 V100 GPUs | DeepSpeed |    **44** min |
-     | 256 V100 GPUs  | DeepSpeed |    **2.4** hr |
-     | 64 V100 GPUs   | DeepSpeed |   **8.68** hr |
-     | 16 V100 GPUs   | DeepSpeed |  **33.22** hr |
-
-     *BERT codes and tutorials will be available soon.*
-
-   * DeepSpeed trains GPT2 (1.5 billion parameters) 3.75x faster than state-of-art, NVIDIA
-     Megatron on Azure GPUs.
-
-     *Read more*: [GPT tutorial](/tutorials/megatron/)
-
-
-
-   ## Memory efficiency
-
-   DeepSpeed provides memory-efficient data parallelism and enables training models without
-   model parallelism. For example, DeepSpeed can train models with up to 13 billion parameters on
-   a single GPU. In comparison, existing frameworks (e.g.,
-   PyTorch's Distributed Data Parallel) run out of memory with 1.4 billion parameter models.
-
-   DeepSpeed reduces the training memory footprint through a novel solution called Zero
-   Redundancy Optimizer (ZeRO). Unlike basic data parallelism where memory states are
-   replicated across data-parallel processes, ZeRO partitions model states and gradients to save
-   significant memory. Furthermore, it also reduces activation memory and fragmented memory.
-   The current implementation (ZeRO-2) reduces memory by up to
-   8x relative to the state-of-art. You can read more about ZeRO in our [paper](https://arxiv.org/abs/1910.02054), and
-   in our blog posts related to
-   [ZeRO-1](https://www.microsoft.com/en-us/research/blog/zero-deepspeed-new-system-optimizations-enable-training-models-with-over-100-billion-parameters/) and [ZeRO-2](https://www.microsoft.com/en-us/research/blog/zero-2-deepspeed-shattering-barriers-of-deep-learning-speed-scale/).
-
-   With this impressive memory reduction, early adopters of DeepSpeed have already
-   produced  a language model (LM) with over 17B parameters called
-   <a href="https://www.microsoft.com/en-us/research/blog/turing-nlg-a-17-billion-parameter-language-model-by-microsoft">
-   <span style="color:dodgerblue">Turing-NLG</span></a>,
-   establishing a new SOTA in the LM category.
-
-   For model scientists with limited GPU resources, ZeRO-Offload leverages both CPU and GPU memory for training large models. Using a machine with **a single GPU**, our users can run **models of up to 13 billion parameters** without running out of memory, 10x bigger than the existing approaches, while obtaining competitive throughput. This feature democratizes multi-billion-parameter model training and opens the window for many deep learning practitioners to explore bigger and better models.
-
-   ## Scalability
-
-   DeepSpeed supports efficient data parallelism, model parallelism, pipeline parallelism and their
-   combinations, which we call 3D parallelism.
-
-   * <span style="color:dodgerblue">3D parallelism of DeepSpeed provides system support to run models with trillions of parameters, read more in our [press-release]({{ site.press_release_v3 }}) and [tutorial](/tutorials/pipeline).</span>
-
-   * <span style="color:dodgerblue">DeepSpeed can run large models more efficiently, up to 10x
-     faster for models with
-     various sizes spanning 1.5B to hundred billion.</span> More specifically, the data parallelism powered by ZeRO
-     is complementary and can be combined with different types of model parallelism.  It allows
-     DeepSpeed to fit models using lower degree of model parallelism and higher batch size, offering
-     significant performance gains compared to using model parallelism alone.
-
-     *Read more*: [ZeRO paper](https://arxiv.org/abs/1910.02054),
-     and [GPT tutorial](/tutorials/megatron).
-
-   ![DeepSpeed Speedup](/assets/images/deepspeed-speedup.png)
-
-   <p align="center">
-   <em>The figure depicts system throughput improvements of DeepSpeed (combining ZeRO-powered data parallelism with model parallelism of NVIDIA Megatron-LM) over using Megatron-LM alone.</em>
-   </p>
-
-   ## Communication efficiency
-
-   Pipeline parallelism of DeepSpeed reduce communication volume during distributed training, which allows users to train multi-billion-parameter models 2–7x faster on clusters with limited network bandwidth.
-   ![Low-bandwidth GPT-2 Performance](/assets/images/pp-lowbw-gpt2.png)
-
-   1-bit Adam reduces communication volume by up to 5x while achieving similar convergence efficiency to Adam, allowing for scaling to different types of GPU clusters and networks.  [Read more here](https://www.deepspeed.ai/news/2020/09/08/onebit-adam-blog-post.html).
-
-   ## Supporting long sequence length
-
-   DeepSpeed offers sparse attention kernels—an instrumental technology to support long sequences of model inputs, whether for text, image, or sound. Compared with the classic dense Transformers, it powers **an order-of-magnitude longer input sequence** and obtains up to 6x faster execution with comparable accuracy. It also outperforms state-of-the-art sparse implementations with 1.5–3x faster execution. Furthermore, our sparse kernels support efficient execution of flexible sparse format and empower users to innovate on their custom sparse structures.  [Read more here](https://www.deepspeed.ai/news/2020/09/08/sparse-attention.html).
-
-
-   ## Fast convergence for effectiveness
-
-   DeepSpeed supports advanced hyperparameter tuning and large batch size
-   optimizers such as [LAMB](https://arxiv.org/abs/1904.00962). These improve the
-   effectiveness of model training and reduce the number of samples required to
-   convergence to desired accuracy.
-
-   *Read more*: [Tuning tutorial](/tutorials/1Cycle).
-
-
-   ## Good Usability
-
-   Only a few lines of code changes are needed to enable a PyTorch model to use DeepSpeed and ZeRO. Compared to current model parallelism libraries, DeepSpeed does not require a code redesign or model refactoring. It also does not put limitations on model dimensions (such as number of attention heads, hidden sizes, and others), batch size, or any other training parameters. For models of up to 13 billion parameters, you can use ZeRO-powered data parallelism conveniently without requiring model parallelism, while in contrast, standard data parallelism will run out of memory for models with more than 1.4 billion parameters. In addition, DeepSpeed conveniently supports flexible combination of ZeRO-powered data parallelism with custom model parallelisms, such as tensor slicing of NVIDIA's Megatron-LM.
-
-
-   ## Features
-
-   Below we provide a brief feature list, see our detailed [feature overview](https://www.deepspeed.ai/features/) for descriptions and usage.
-
-   * [Distributed Training with Mixed Precision](https://www.deepspeed.ai/features/#distributed-training-with-mixed-precision)
-     * 16-bit mixed precision
-     * Single-GPU/Multi-GPU/Multi-Node
-   * [Model Parallelism](https://www.deepspeed.ai/features/#model-parallelism)
-     * Support for Custom Model Parallelism
-     * Integration with Megatron-LM
-   * [Pipeline Parallelism](https://www.deepspeed.ai/tutorials/pipeline/)
-     * 3D Parallelism
-   * [The Zero Redundancy Optimizer (ZeRO)](https://www.deepspeed.ai/tutorials/zero/)
-     * Optimizer State and Gradient Partitioning
-     * Activation Partitioning
-     * Constant Buffer Optimization
-     * Contiguous Memory Optimization
-   * [ZeRO-Offload](https://www.deepspeed.ai/tutorials/zero-offload/)
-     * Leverage both CPU/GPU memory for model training
-     * Support 10B model training on a single GPU
-   * [Ultra-fast dense transformer kernels](https://www.deepspeed.ai/news/2020/05/18/bert-record.html)
-   * [Sparse attention](https://www.deepspeed.ai/news/2020/09/08/sparse-attention.html)
-     * Memory- and compute-efficient sparse kernels
-     * Support 10x long sequences than dense
-     * Flexible support to different sparse structures
-   * [1-bit Adam](https://www.deepspeed.ai/news/2020/09/08/onebit-adam-blog-post.html)
-     * Custom communication collective
-     * Up to 5x communication volume saving
-   * [Additional Memory and Bandwidth Optimizations](https://www.deepspeed.ai/features/#additional-memory-and-bandwidth-optimizations)
-     * Smart Gradient Accumulation
-     * Communication/Computation Overlap
-   * [Training Features](https://www.deepspeed.ai/features/#training-features)
-     * Simplified training API
-     * Gradient Clipping
-     * Automatic loss scaling with mixed precision
-   * [Training Optimizers](https://www.deepspeed.ai/features/#training-optimizers)
-     * Fused Adam optimizer and arbitrary `torch.optim.Optimizer`
-     * Memory bandwidth optimized FP16 Optimizer
-     * Large Batch Training with LAMB Optimizer
-     * Memory efficient Training with ZeRO Optimizer
-     * CPU-Adam
-   * [Training Agnostic Checkpointing](https://www.deepspeed.ai/features/#training-agnostic-checkpointing)
-   * [Advanced Parameter Search](https://www.deepspeed.ai/features/#advanced-parameter-search)
-     * Learning Rate Range Test
-     * 1Cycle Learning Rate Schedule
-   * [Simplified Data Loader](https://www.deepspeed.ai/features/#simplified-data-loader)
-   * [Progressive Layer Dropping](https://www.deepspeed.ai/news/2020/10/28/progressive_layer_dropping.html)
-     * Efficient and robust compressed training
-     * Up to 2.5x convergence speedup for pre-training
-   * [Performance Analysis and Debugging](https://www.deepspeed.ai/features/#performance-analysis-and-debugging)
-
-
-   # Contributing
-
-   DeepSpeed welcomes your contributions! Please see our
-   [contributing](/contributing/) guide for more details on formatting, testing,
-   etc.
-
-   ## Contributor License Agreement
-
-   This project welcomes contributions and suggestions. Most contributions require you to
-   agree to a Contributor License Agreement (CLA) declaring that you have the right to, and
-   actually do, grant us the rights to use your contribution. For details, visit
-   https://cla.opensource.microsoft.com.
-
-   When you submit a pull request, a CLA bot will automatically determine whether you need
-   to provide a CLA and decorate the PR appropriately (e.g., status check, comment). Simply
-   follow the instructions provided by the bot. You will only need to do this once across
-   all repos using our CLA.
-
-   ## Code of Conduct
-
-   This project has adopted the [Microsoft Open Source Code of
-   Conduct](https://opensource.microsoft.com/codeofconduct/). For more information see the
-   [Code of Conduct FAQ](https://opensource.microsoft.com/codeofconduct/faq/) or contact
-   [opencode@microsoft.com](mailto:opencode@microsoft.com) with any additional questions or
-   comments.
-
-   # Publications
-
-   1. Samyam Rajbhandari, Jeff Rasley, Olatunji Ruwase, Yuxiong He. (2019) ZeRO: Memory Optimization Towards Training A Trillion Parameter Models. [ArXiv:1910.02054](https://arxiv.org/abs/1910.02054)
-=======
 ---
 layout: single
 toc: true
@@ -252,9 +12,9 @@
 <p align="center"><i><b>Minimal Code Change</b></i></p>
 
 DeepSpeed delivers extreme-scale model training for everyone, from data scientists training on massive supercomputers to those training on low-end clusters or even on a single GPU:
-* Extreme scale: Using current generation of GPU clusters with hundreds of devices,  3D parallelism of DeepSpeed can efficiently train deep learning models with trillions of parameters.  
+* Extreme scale: Using current generation of GPU clusters with hundreds of devices,  3D parallelism of DeepSpeed can efficiently train deep learning models with trillions of parameters.
 * Extremely memory efficient: With just a single GPU, ZeRO-Offload of DeepSpeed can train models with over 10B parameters, 10x bigger than the state of arts, democratizing multi-billion-parameter model training such that many deep learning scientists can explore bigger and better models.
-* Extremely long sequence length: Sparse attention of DeepSpeed powers an order-of-magnitude longer input sequence and obtains up to 6x faster execution comparing with dense transformers.  
+* Extremely long sequence length: Sparse attention of DeepSpeed powers an order-of-magnitude longer input sequence and obtains up to 6x faster execution comparing with dense transformers.
 * Extremely communication efficient: 3D parallelism improves communication efficiency allows users to train multi-billion-parameter models 2–7x faster on clusters with limited network bandwidth.  1-bit Adam reduces communication volume by up to 5x while achieving similar convergence efficiency to Adam, allowing for scaling to different types of GPU clusters and networks.
 
 Early adopters of DeepSpeed have already produced
@@ -463,5 +223,4 @@
 comments.
 
 # Publications
-1. Samyam Rajbhandari, Jeff Rasley, Olatunji Ruwase, Yuxiong He. (2019) ZeRO: Memory Optimization Towards Training A Trillion Parameter Models. [ArXiv:1910.02054](https://arxiv.org/abs/1910.02054)
->>>>>>> 41fb24b3
+1. Samyam Rajbhandari, Jeff Rasley, Olatunji Ruwase, Yuxiong He. (2019) ZeRO: Memory Optimization Towards Training A Trillion Parameter Models. [ArXiv:1910.02054](https://arxiv.org/abs/1910.02054)