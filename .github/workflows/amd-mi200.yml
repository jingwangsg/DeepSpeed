name: amd-mi200

on:
  schedule:
    - cron: "0 0 * * *"
  workflow_dispatch:

concurrency:
  group: ${{ github.workflow }}-${{ github.ref }}
  cancel-in-progress: true

permissions:
  contents: read
  issues: write

jobs:
  amd-tests:
    # The type of runner that the job will run on
    runs-on: [self-hosted, amd, mi200]

    # Steps represent a sequence of tasks that will be executed as part of the job
    steps:
      # Checks-out your repository under $GITHUB_WORKSPACE, so your job can access it
      - uses: actions/checkout@v3

      - id: setup-venv
        uses: ./.github/workflows/setup-venv

      - name: Install pytorch
        run: |
<<<<<<< HEAD
          pip install -U --cache-dir $TORCH_CACHE torch torchvision --extra-index-url https://download.pytorch.org/whl/rocm5.5
=======
          pip install -U --cache-dir $TORCH_CACHE torch torchvision --index-url https://download.pytorch.org/whl/rocm5.6
>>>>>>> a7358817
          python -c "import torch; print('torch:', torch.__version__, torch)"
          python -c "import torch; print('CUDA available:', torch.cuda.is_available())"

      - name: Install transformers
        run: |
          git clone https://github.com/huggingface/transformers
          cd transformers
          # if needed switch to the last known good SHA until transformers@master is fixed
          # git checkout 1cc453d33
          git rev-parse --short HEAD
          pip install .

      - name: Install (ROCm) apex
        run: |
          git clone https://github.com/ROCmSoftwarePlatform/apex.git
          cd apex
          git checkout torch_2.1_higher
          CURRENT_VER=$(git rev-parse HEAD)
          INSTALLED_VER=$(cat /blob/amd-apex/.venv_installed_version)
          if [[ "$CURRENT_VER" != "$INSTALLED_VER" ]]; then
            pip install -v --disable-pip-version-check --no-cache-dir --no-build-isolation --config-settings="--global-option=--cpp_ext" --config-settings="--global-option=--cuda_ext" --target=/blob/amd-apex/ --upgrade .
            git rev-parse HEAD > /blob/amd-apex/.venv_installed_version
          fi
          echo PYTHONPATH=$PYTHONPATH:/blob/amd-apex/ >> $GITHUB_ENV
      # Runs a set of commands using the runners shell
      - name: Install deepspeed
        run: |
          pip install .[dev,1bit,autotuning]
          #python -c "from deepspeed.env_report import cli_main; cli_main()"
          ds_report

      - name: Python environment
        run: |
          pip list

      # Runs a set of commands using the runners shell
      - name: Unit tests
        run: |
          unset TORCH_CUDA_ARCH_LIST # only jit compile for current arch
          cd tests
          pytest $PYTEST_OPTS -n 4 --verbose unit/
          pytest $PYTEST_OPTS -m 'sequential' unit/

      - name: Open GitHub issue if nightly CI fails
        if: ${{ failure() && (github.event_name == 'schedule') }}
        uses: JasonEtco/create-an-issue@v2
        env:
          GITHUB_TOKEN: ${{ secrets.GITHUB_TOKEN }}
        with:
          filename: .github/ISSUE_TEMPLATE/ci_failure_report.md
          update_existing: true<|MERGE_RESOLUTION|>--- conflicted
+++ resolved
@@ -28,11 +28,7 @@
 
       - name: Install pytorch
         run: |
-<<<<<<< HEAD
-          pip install -U --cache-dir $TORCH_CACHE torch torchvision --extra-index-url https://download.pytorch.org/whl/rocm5.5
-=======
           pip install -U --cache-dir $TORCH_CACHE torch torchvision --index-url https://download.pytorch.org/whl/rocm5.6
->>>>>>> a7358817
           python -c "import torch; print('torch:', torch.__version__, torch)"
           python -c "import torch; print('CUDA available:', torch.cuda.is_available())"
 
