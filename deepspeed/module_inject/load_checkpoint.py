from torch import nn

use_containers = True  # LEV: Use this for container based bloom-3b example
if use_containers:
    from deepspeed.model_implementations.transformers.ds_bloom import DeepSpeedBloomInference
else:
    import deepspeed.ops.transformer as transformer_inference
from ..runtime.zero import GatheredParameters
from .layers import LinearLayer, Normalize, EmbeddingLayer, OPTEmbedding
import torch
import gc


def load_model_with_checkpoint(r_module,
                               sd,
                               mp_replace,
                               ckpt_type,
                               weight_quantizer=None,
                               rank=0,
                               param_names=None,
                               transformer_config=None,
                               megatron_v2=False):
    error_msgs = []

    def transpose(data):
        with torch.no_grad():
            data = data.contiguous()
            data1 = data.transpose(-1, -2).reshape(-1)
            data.reshape(-1).copy_(data1)
            data1 = None
        return data.reshape(data.shape[-1], data.shape[-2])

    def load(module, prefix):
        args = (sd[0], prefix, {}, True, [], [], error_msgs)

        if len(list(module.parameters())) > 0 and list(
                module.parameters())[0].numel() == 0:
            with GatheredParameters(list(module.parameters(recurse=False)),
                                    modifier_rank=0):
                module._load_from_sd(*args)
        else:
            if hasattr(module, 'weight'):
                module.weight = mp_replace.copy(module.weight.data,
                                                sd[0][prefix + 'weight'])
            if prefix + 'bias' in sd[0].keys():
                module.bias = mp_replace.copy(module.bias.data, sd[0][prefix + 'bias'])
        args = None
        gc.collect()

    def load_transformer_layer(module, prefix):
        if ckpt_type == "tp":

            def load_parameters(module, prefix):
                for n, p in module.named_parameters():
                    if prefix + n in sd[0] and len(n.split('.')) == 1:
                        if type(sd[0][prefix + n]) is list:
                            tmp_data, scale = sd[0][prefix + n]
                            tmp_data = tmp_data
                            scale = scale.to(torch.cuda.current_device())
                        else:
                            tmp_data = sd[0][prefix + n].to(torch.cuda.current_device())
                            scale = None
                        src_shape = tmp_data.shape
                        dst_shape = p.shape
                        inner_dim = 1 if tmp_data.dtype == torch.int8 else 0
                        outer_dim = 0 if tmp_data.dtype == torch.int8 else 1
                        if (len(src_shape) == 2 and len(dst_shape) == 2):
                            if (src_shape[inner_dim] == dst_shape[0]
                                    and src_shape[outer_dim] == dst_shape[1]):
                                if tmp_data.dtype != torch.int8:
                                    p = weight_quantizer.quantize(
                                        transpose(tmp_data) if weight_quantizer.
                                        q_int8 else tmp_data)
                                else:
                                    p = torch.nn.parameter.Parameter(tmp_data,
                                                                     requires_grad=False)
                                    p.scale = scale
                                setattr(module, n, p)
                            else:
                                dim = inner_dim if src_shape[inner_dim] != dst_shape[
                                    0] else outer_dim
                                dim1 = 0 if src_shape[inner_dim] != dst_shape[0] else 1
                                if src_shape[dim] > dst_shape[dim1]:
                                    weight_partition = torch.split(
                                        tmp_data,
                                        dst_shape[dim1],
                                        dim=dim)[rank].to(torch.cuda.current_device())
                                    assert tmp_data.dtype != torch.int8 or scale.numel() > weight_quantizer.num_groups * (rank+1), \
                                        '''ERROR: We require the quantization scales for larger TP-size when loading INT8 checkpoint!\
                                           Please use the FP16 checkpoint to generate INT8 checkpoint with the sharding parameters!'''
                                    scale = scale.view(
                                        -1)[weight_quantizer.num_groups *
                                            (rank + 1):].reshape(
                                                weight_quantizer.num_groups,
                                                -1).contiguous()
                                else:
                                    assert tmp_data.dtype != torch.int8, \
                                        '''Merging of the checkpoints are not supported when using INT8 checkpoint! \
                                          Please use a as many GPUs as TP-size for the checkpoint'''
                                    all_data = [
                                        sd[j][prefix +
                                              n] if type(sd[j][prefix + n]) is list else
                                        sd[j][prefix + n].to(torch.cuda.current_device())
                                        for j in range(len(sd))
                                    ]
                                    weight_partition = torch.cat([
                                        ad[0].to(torch.cuda.current_device())
                                        if type(ad) is list else ad for ad in all_data
                                    ],
                                                                 dim=dim)
                                    if tmp_data.dtype == torch.int8:
                                        scale = torch.cat([
                                            ad[1].to(torch.cuda.current_device())
                                            for ad in all_data
                                        ],
                                                          dim=dim)

                                if tmp_data.dtype != torch.int8:
                                    weight_partition = weight_quantizer.quantize(
                                        transpose(weight_partition), \
                                        parallel_dim=(0 if dim == 1 else 1)) if weight_quantizer.q_int8 else \
                                        weight_quantizer.quantize(weight_partition)
                                else:
                                    weight_partition = torch.nn.parameter.Parameter(
                                        weight_partition,
                                        requires_grad=False)
                                    weight_partition.scale = scale
                                setattr(module, n, weight_partition)
                        else:
                            if src_shape[0] == dst_shape[0]:
                                p.data.copy_(tmp_data)
                            else:
                                if src_shape[0] > dst_shape[0]:
                                    bias_split = torch.split(
                                        tmp_data,
                                        dst_shape[-1])[rank].to(
                                            torch.cuda.current_device()).contiguous()
                                    p.data.copy_(bias_split)
                                else:
                                    p.data.copy_(
                                        torch.cat(
                                            [sd[j][prefix + n] for j in range(len(sd))],
                                            dim=0).to(torch.cuda.current_device()).
                                        contiguous())

            load_parameters(module, prefix)
            for n, child in module.named_children():
                load_parameters(child, prefix + n + '.')
        else:
<<<<<<< HEAD
            # input_layernorm weight + bias copy
            module.norm_w.data.copy_(sd[0][prefix + 'input_layernorm.' + 'weight'])
            module.norm_b.data.copy_(sd[0][prefix + 'input_layernorm.' + 'bias'])

            # attention query_key_value weight + bias copy
            module.attention.attn_qkvw = mp_replace.copy(module.attention.attn_qkvw,
                weight_quantizer.quantize(sd[0][prefix + 'self_attention.query_key_value.' + 'weight']) if weight_quantizer.q_int8 else \
                weight_quantizer.quantize(transpose(sd[0][prefix + 'self_attention.query_key_value.' + 'weight'])))
            module.attention.attn_qkvb = mp_replace.copy(
                module.attention.attn_qkvb.data,
                sd[0][prefix + 'self_attention.query_key_value.' + 'bias'])

            # attention dense weight + bias copy
            module.attention.attn_ow = mp_replace.copy(module.attention.attn_ow,
                weight_quantizer.quantize(sd[0][prefix + 'self_attention.dense.' + 'weight']) if weight_quantizer.q_int8 else \
                weight_quantizer.quantize(transpose(sd[0][prefix + 'self_attention.dense.' + 'weight'])))
            module.attention.attn_ob = mp_replace.copy(
                module.attention.attn_ob.data,
                sd[0][prefix + 'self_attention.dense.' + 'bias'])

            # post_attention_layernorm weight + bias copy
            module.mlp.attn_nw.data.copy_(sd[0][prefix + 'post_attention_layernorm.' +
                                                'weight'])
            module.mlp.attn_nb.data.copy_(sd[0][prefix + 'post_attention_layernorm.' +
                                                'bias'])

            # mlp.dense_h_to_4h weight + bias copy
            module.mlp.inter_w = mp_replace.copy(module.mlp.inter_w,
                weight_quantizer.quantize(sd[0][prefix + 'mlp.dense_h_to_4h.' + 'weight']) if weight_quantizer.q_int8 else \
                weight_quantizer.quantize(transpose(sd[0][prefix + 'mlp.dense_h_to_4h.' + 'weight'])))
            module.mlp.inter_b = mp_replace.copy(
                module.mlp.inter_b.data,
                sd[0][prefix + 'mlp.dense_h_to_4h.' + 'bias'])

            # mlp.dense_4h_to_h weight + bias copy
            module.mlp.output_w = mp_replace.copy(module.mlp.output_w,
                weight_quantizer.quantize(sd[0][prefix + 'mlp.dense_4h_to_h.' + 'weight']) if weight_quantizer.q_int8 else \
                weight_quantizer.quantize(transpose(sd[0][prefix + 'mlp.dense_4h_to_h.' + 'weight'])))
            module.mlp.output_b = mp_replace.copy(
                module.mlp.output_b.data,
                sd[0][prefix + 'mlp.dense_4h_to_h.' + 'bias'])
=======
>>>>>>> ccb8eb81

            def _transpose(x):
                heads = transformer_config.heads // mp_replace.mp_size
                attention_head_size = x.shape[-1] // heads
                new_x_shape = x.size()[:-1] + (heads, attention_head_size)
                x_1 = x.view(*new_x_shape)
                (q, k, v) = torch.split(x_1, (x_1.shape[-1] // 3), dim=(x_1.dim() - 1))
                if len(q.shape) > 2:
                    return torch.cat((q.reshape(q.shape[0],
                                                -1),
                                      k.reshape(q.shape[0],
                                                -1),
                                      v.reshape(q.shape[0],
                                                -1)),
                                     dim=-1).reshape(x.shape)
                else:
                    return torch.cat((q.reshape(-1),
                                      k.reshape(-1),
                                      v.reshape(-1)),
                                     dim=-1).reshape(x.shape)

            # This checks if the parameter exits in the checkpoint file and maybe copies it into the corresponding destination tensor.
            # Note that not all parameters are saved in one checkpoint, that's why we always need to check if they exist!
            def maybe_copy(module,
                           dst_name,
                           src_name,
                           qkv=False,
                           megatron_v2=False,
                           split_qkv=False):
                if src_name in sd[0]:
                    dst = getattr(module, dst_name)
                    tmp = sd[0][src_name].cuda()
                    if len(dst.shape) == 1:
                        if split_qkv:
                            dst = mp_replace.qkv_copy(dst, tmp)
                        else:
                            dst = mp_replace.copy(dst, tmp)
                        if qkv and megatron_v2:
                            dst = torch.nn.parameter.Parameter(
                                _transpose(dst).contiguous())
                    else:
                        if split_qkv:
                            dst = weight_quantizer.quantize(mp_replace.qkv_copy(dst, tmp if weight_quantizer.q_int8 else \
                                                            (transpose(tmp).contiguous())))
                        else:
                            dst = weight_quantizer.quantize(mp_replace.copy(dst, tmp if weight_quantizer.q_int8 else \
                                                            transpose(tmp)))
                        if qkv and megatron_v2:
                            scale1 = dst.scale
                            dst = torch.nn.parameter.Parameter(
                                _transpose(dst).contiguous())
                            dst.scale = scale1
                    setattr(module, dst_name, dst)

            # Extending the maybe_copy function for when the q, k, and v are in separate parameters!
            def maybe_copy_qkv(module, dst_name, src_names, split_qkv=False):
                if src_names[0] in sd[0]:
                    q = sd[0][src_names[0]]
                    k = sd[0][src_names[1]]
                    v = sd[0][src_names[2]]
                    qkv_data = torch.cat((q, k, v), dim=0)
                    dst = getattr(module, dst_name)
                    if len(dst.shape) == 1:
                        if split_qkv:
                            dst = mp_replace.qkv_copy(dst,
                                                      (qkv_data.cuda()).contiguous())
                        else:
                            dst = mp_replace.copy(dst, qkv_data.cuda())
                    else:
                        if split_qkv:
                            dst = weight_quantizer.quantize(mp_replace.qkv_copy(dst, qkv_data.cuda() if weight_quantizer.q_int8 else \
                                                            ((transpose(qkv_data.cuda())).contiguous())))
                        else:
                            dst = weight_quantizer.quantize(mp_replace.copy(dst, qkv_data.cuda() if weight_quantizer.q_int8 else \
                                                            transpose(qkv_data.cuda())))
                    setattr(module, dst_name, dst)

            if len(param_names) == 14:
                qkv_w, qkv_b, attn_ow, attn_ob, \
                mlp_intw, mlp_intb, mlp_ow, mlp_ob, \
                inp_normw, inp_normb, attn_nw, attn_nb, _, split_qkv = param_names
            elif len(param_names) < 14:
                q_w, k_w, v_w, attn_ow, \
                mlp_intw, mlp_intb, mlp_ow, mlp_ob, \
                inp_normw, inp_normb, _, split_qkv = param_names
            else:
                q_w, q_b, k_w, k_b, v_w, v_b, attn_ow, attn_ob, \
                mlp_intw, mlp_intb, mlp_ow, mlp_ob, \
                inp_normw, inp_normb, attn_nw, attn_nb, _, split_qkv = param_names

            maybe_copy(module, 'norm_w', prefix + inp_normw)
            maybe_copy(module, 'norm_b', prefix + inp_normb)
            if len(param_names) == 14:
                maybe_copy(module.attention,
                           'attn_qkvw',
                           prefix + qkv_w,
                           qkv=True,
                           megatron_v2=megatron_v2,
                           split_qkv=split_qkv)
                maybe_copy(module.attention,
                           'attn_qkvb',
                           prefix + qkv_b,
                           qkv=True,
                           megatron_v2=megatron_v2,
                           split_qkv=split_qkv)
            elif len(param_names) < 14:
                maybe_copy_qkv(module.attention,
                               'attn_qkvw',
                               [prefix + q_w,
                                prefix + k_w,
                                prefix + v_w],
                               split_qkv=split_qkv)
            else:
                maybe_copy_qkv(module.attention,
                               'attn_qkvw',
                               [prefix + q_w,
                                prefix + k_w,
                                prefix + v_w],
                               split_qkv=split_qkv)
                maybe_copy_qkv(module.attention,
                               'attn_qkvb',
                               [prefix + q_b,
                                prefix + k_b,
                                prefix + v_b],
                               split_qkv=split_qkv)
            maybe_copy(module.attention, 'attn_ow', prefix + attn_ow)
            if len(param_names) >= 14:
                maybe_copy(module.attention, 'attn_ob', prefix + attn_ob)
                maybe_copy(module.mlp, 'attn_nw', prefix + attn_nw)
                maybe_copy(module.mlp, 'attn_nb', prefix + attn_nb)
            maybe_copy(module.mlp, 'inter_w', prefix + mlp_intw)
            maybe_copy(module.mlp, 'inter_b', prefix + mlp_intb)
            maybe_copy(module.mlp, 'output_w', prefix + mlp_ow)
            maybe_copy(module.mlp, 'output_b', prefix + mlp_ob)

    try:
        import transformers
        OPTLearnedPositionalEmbedding = transformers.models.opt.modeling_opt.OPTLearnedPositionalEmbedding
    except:
        OPTLearnedPositionalEmbedding = None
    layer_policies = {
<<<<<<< HEAD
        nn.Linear:
        load,
        nn.Embedding:
        load,
        nn.LayerNorm:
        load,
        EmbeddingLayer:
        load,
        LinearLayer:
        load,
        Normalize:
        load,
        DeepSpeedBloomInference if use_containers else transformer_inference.DeepSpeedTransformerInference:
        # w/ containers
        #transformer_inference.DeepSpeedTransformerInference: # w/o containers
        load_transformer_layer
=======
        nn.Linear: load,
        nn.Embedding: load,
        nn.LayerNorm: load,
        EmbeddingLayer: load,
        LinearLayer: load,
        Normalize: load,
        transformer_inference.DeepSpeedTransformerInference: load_transformer_layer,
        OPTLearnedPositionalEmbedding: load,
        OPTEmbedding: load
>>>>>>> ccb8eb81
    }

    all_ds_ids = {}

    def load_module_recursive(module, prefix='', level=0):
        for name, child in module.named_children():
            if child.__class__ in layer_policies:
                checking_key = prefix + name + '.'
                if not any(checking_key in item for item in sd[0].keys()):
                    if hasattr(child, 'weight') and \
                        (hasattr(child.weight, 'ds_id') and \
                        child.weight.ds_id in all_ds_ids):
                        prefix1 = all_ds_ids[child.weight.ds_id]
                        if child.__class__ is nn.Linear:
                            child = LinearLayer(weight=all_ds_ids[child.weight.ds_id])
                            setattr(module, name, child)
                    continue
                child_params = list(child.parameters())
                if len(child_params) > 0 and (child_params[0].numel() == 0
                                              or child_params[0].is_meta):
                    if child.weight.is_meta:
                        ds_shape = child.weight.shape
                    else:
                        ds_shape = child.weight.ds_shape
                    if child.__class__ is nn.LayerNorm:
                        child = Normalize(dim=ds_shape[-1],
                                          dtype=child.weight.dtype,
                                          eps=child.eps)
                        setattr(module, name, child)
                    elif child.__class__ is nn.Linear:
                        child = LinearLayer(weight_shape=child.weight.shape,
                                            bias=child.bias)
                        setattr(module, name, child)
                    elif child.__class__ is OPTLearnedPositionalEmbedding:
                        child = OPTEmbedding(weight_shape=ds_shape)
                        setattr(module, name, child)
                    else:
                        ds_id = None
                        if hasattr(child.weight, 'ds_id'):
                            ds_id = child.weight.ds_id
                        child = EmbeddingLayer(weight_shape=ds_shape,
                                               dtype=child.weight.dtype)
                        if ds_id is not None:
                            all_ds_ids[ds_id] = child.weight
                        setattr(module, name, child)

                layer_policies[child.__class__](child, prefix + name + '.')
            else:
                load_module_recursive(
                    child,
                    prefix if (level == 0 and ckpt_type == 'pp') and param_names[-2] else \
                    prefix + name + '.',
                    level + 1)

    load_module_recursive(r_module)

    #XXX: hack to tie embedding w. lm_head for BLOOM, need to revist soon
    embedding_weight = None
    for n, p in r_module.named_parameters():
        if "word_embeddings." in n or "embed_tokens." in n:
            embedding_weight = p

    if embedding_weight is not None:
        r_module.lm_head.weight = embedding_weight
    for sd_ in sd:
        del sd_
    sd = None
    gc.collect()<|MERGE_RESOLUTION|>--- conflicted
+++ resolved
@@ -147,50 +147,6 @@
             for n, child in module.named_children():
                 load_parameters(child, prefix + n + '.')
         else:
-<<<<<<< HEAD
-            # input_layernorm weight + bias copy
-            module.norm_w.data.copy_(sd[0][prefix + 'input_layernorm.' + 'weight'])
-            module.norm_b.data.copy_(sd[0][prefix + 'input_layernorm.' + 'bias'])
-
-            # attention query_key_value weight + bias copy
-            module.attention.attn_qkvw = mp_replace.copy(module.attention.attn_qkvw,
-                weight_quantizer.quantize(sd[0][prefix + 'self_attention.query_key_value.' + 'weight']) if weight_quantizer.q_int8 else \
-                weight_quantizer.quantize(transpose(sd[0][prefix + 'self_attention.query_key_value.' + 'weight'])))
-            module.attention.attn_qkvb = mp_replace.copy(
-                module.attention.attn_qkvb.data,
-                sd[0][prefix + 'self_attention.query_key_value.' + 'bias'])
-
-            # attention dense weight + bias copy
-            module.attention.attn_ow = mp_replace.copy(module.attention.attn_ow,
-                weight_quantizer.quantize(sd[0][prefix + 'self_attention.dense.' + 'weight']) if weight_quantizer.q_int8 else \
-                weight_quantizer.quantize(transpose(sd[0][prefix + 'self_attention.dense.' + 'weight'])))
-            module.attention.attn_ob = mp_replace.copy(
-                module.attention.attn_ob.data,
-                sd[0][prefix + 'self_attention.dense.' + 'bias'])
-
-            # post_attention_layernorm weight + bias copy
-            module.mlp.attn_nw.data.copy_(sd[0][prefix + 'post_attention_layernorm.' +
-                                                'weight'])
-            module.mlp.attn_nb.data.copy_(sd[0][prefix + 'post_attention_layernorm.' +
-                                                'bias'])
-
-            # mlp.dense_h_to_4h weight + bias copy
-            module.mlp.inter_w = mp_replace.copy(module.mlp.inter_w,
-                weight_quantizer.quantize(sd[0][prefix + 'mlp.dense_h_to_4h.' + 'weight']) if weight_quantizer.q_int8 else \
-                weight_quantizer.quantize(transpose(sd[0][prefix + 'mlp.dense_h_to_4h.' + 'weight'])))
-            module.mlp.inter_b = mp_replace.copy(
-                module.mlp.inter_b.data,
-                sd[0][prefix + 'mlp.dense_h_to_4h.' + 'bias'])
-
-            # mlp.dense_4h_to_h weight + bias copy
-            module.mlp.output_w = mp_replace.copy(module.mlp.output_w,
-                weight_quantizer.quantize(sd[0][prefix + 'mlp.dense_4h_to_h.' + 'weight']) if weight_quantizer.q_int8 else \
-                weight_quantizer.quantize(transpose(sd[0][prefix + 'mlp.dense_4h_to_h.' + 'weight'])))
-            module.mlp.output_b = mp_replace.copy(
-                module.mlp.output_b.data,
-                sd[0][prefix + 'mlp.dense_4h_to_h.' + 'bias'])
-=======
->>>>>>> ccb8eb81
 
             def _transpose(x):
                 heads = transformer_config.heads // mp_replace.mp_size
@@ -332,7 +288,6 @@
     except:
         OPTLearnedPositionalEmbedding = None
     layer_policies = {
-<<<<<<< HEAD
         nn.Linear:
         load,
         nn.Embedding:
@@ -346,20 +301,11 @@
         Normalize:
         load,
         DeepSpeedBloomInference if use_containers else transformer_inference.DeepSpeedTransformerInference:
-        # w/ containers
-        #transformer_inference.DeepSpeedTransformerInference: # w/o containers
-        load_transformer_layer
-=======
-        nn.Linear: load,
-        nn.Embedding: load,
-        nn.LayerNorm: load,
-        EmbeddingLayer: load,
-        LinearLayer: load,
-        Normalize: load,
-        transformer_inference.DeepSpeedTransformerInference: load_transformer_layer,
-        OPTLearnedPositionalEmbedding: load,
-        OPTEmbedding: load
->>>>>>> ccb8eb81
+        load_transformer_layer,
+        OPTLearnedPositionalEmbedding:
+        load,
+        OPTEmbedding:
+        load
     }
 
     all_ds_ids = {}
