--- conflicted
+++ resolved
@@ -47,13 +47,8 @@
       - name: Install deepspeed
         run: |
           python -m pip install docutils==0.18.1 jinja2==3.0 urllib3==1.26.11 ninja
-<<<<<<< HEAD
           python -m pip install thinc spacy confection --upgrade
-          python -m pip install .[dev,1bit,autotuning]
-=======
-          python -m pip install pydantic==1.10.11
           python -m pip install .[dev,1bit,autotuning,inf]
->>>>>>> d1536e44
           ds_report
       - name: Python environment
         run: |
