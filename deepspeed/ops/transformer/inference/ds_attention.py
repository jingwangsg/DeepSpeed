# Copyright (c) Microsoft Corporation.
# SPDX-License-Identifier: Apache-2.0

# DeepSpeed Team

import math
import torch
import torch.nn as nn
from deepspeed import comm as dist
from deepspeed.accelerator import get_accelerator
from .op_binding import LinearOp, VectorMatMulOp, SoftmaxContextOp, QKVGemmOp, SoftmaxOp

minus_inf = -10000.0


class DeepSpeedSelfAttention(nn.Module):
    num_layers = 0
    _qkv_buffers = []

    def __init__(self, config, mp_group=None, q_scales=None, q_groups=1, merge_count=1):
        super(DeepSpeedSelfAttention, self).__init__()
        self.config = config
        data_type = self.config.dtype
        data_type_fp = torch.half if self.config.dtype == torch.int8 else self.config.dtype
        self.config.layer_id = DeepSpeedSelfAttention.num_layers
        DeepSpeedSelfAttention.num_layers = DeepSpeedSelfAttention.num_layers + 1
        device = get_accelerator().current_device_name()  #if config.bigscience_bloom else 'cpu'

        self.self_attn_layer_norm = nn.LayerNorm(self.config.hidden_size,
                                                 elementwise_affine=True,
                                                 dtype=data_type,
                                                 device=device)
        self.k_proj = nn.Linear(self.config.hidden_size,
                                self.config.hidden_size,
                                bias=True,
                                device=device,
                                dtype=data_type)
        self.v_proj = nn.Linear(self.config.hidden_size,
                                self.config.hidden_size,
                                bias=True,
                                device=device,
                                dtype=data_type)
        self.q_proj = nn.Linear(self.config.hidden_size,
                                self.config.hidden_size,
                                bias=True,
                                device=device,
                                dtype=data_type)
        self.out_proj = nn.Linear(self.config.hidden_size,
                                  self.config.hidden_size,
                                  bias=True,
                                  device=device,
                                  dtype=data_type)

        if self.config.set_empty_params:
            self.attn_qw = None
            self.attn_qb = None
            self.attn_kw = None
            self.attn_kb = None
            self.attn_vw = None
            self.attn_vb = None
            self.attn_qkvw = None
            self.attn_qkvb = None
            self.attn_ow = None
            self.attn_ob = None
        else:
            qkv_size_per_partition = (self.config.hidden_size // self.config.mp_size) * 3
            self.attn_qkvw = nn.Parameter(torch.empty(self.config.hidden_size,
                                                      qkv_size_per_partition,
                                                      dtype=data_type,
                                                      device=device),
                                          requires_grad=False)
            self.attn_qkvb = nn.Parameter(torch.empty(qkv_size_per_partition, dtype=data_type_fp, device=device),
                                          requires_grad=False)
            out_size_per_partition = self.config.hidden_size // self.config.mp_size
            self.attn_ow = nn.Parameter(torch.empty(out_size_per_partition,
                                                    self.config.hidden_size,
                                                    dtype=data_type,
                                                    device=device),
                                        requires_grad=False)

            self.attn_ob = nn.Parameter(torch.empty(self.config.hidden_size, dtype=data_type_fp, device=device),
                                        requires_grad=False)

        self.num_attention_heads_per_partition = self.config.heads // self.config.mp_size
        self.hidden_size_per_partition = self.config.hidden_size // self.config.mp_size
        self.hidden_size_per_attention_head = self.config.hidden_size // self.config.heads

        self.mp_group = mp_group

        # used for quantization
        self.q_scales = q_scales
        self.q_groups = q_groups
        self.merge_count = int(math.log2(merge_count))

        self.norm_factor = math.sqrt(self.config.hidden_size // self.config.heads)
        if not config.use_mup:
            self.norm_factor = math.sqrt(self.norm_factor)

        if self.config.scale_attn_by_inverse_layer_idx is True:
            self.norm_factor *= math.sqrt(self.config.layer_id + 1)
            # https://github.com/huggingface/transformers/blob/v4.24.0/src/transformers/models/gpt2/modeling_gpt2.py#L191

        self.qkv_func = QKVGemmOp(config)
        self.score_context_func = SoftmaxContextOp(config)
        self.linear_func = LinearOp(config)
        self.vector_matmul_func = VectorMatMulOp(config)
        if len(DeepSpeedSelfAttention._qkv_buffers) == 0:
            DeepSpeedSelfAttention._qkv_buffers = [
                torch.empty(self.hidden_size_per_partition * 3,
                            self.config.hidden_size,
                            dtype=data_type_fp,
                            device=device),
                torch.empty(self.hidden_size_per_partition * 3, dtype=data_type_fp, device=device)
            ]

    def compute_attention(self, qkv_out, input_mask, layer_past, alibi):
        if isinstance(qkv_out, list) or isinstance(qkv_out, tuple):
            qkv_out = qkv_out[0]

        no_masking = input_mask is None

        if no_masking:
            input_mask = torch.empty(1)

        attn_key_value = self.score_context_func(
            query_key_value=qkv_out,
            attn_mask=((1 - input_mask).to(qkv_out.dtype) *
                       minus_inf) if input_mask.dtype == torch.int64 else input_mask,
            heads=self.num_attention_heads_per_partition,
            norm_factor=(1 / self.norm_factor if self.config.scale_attention else 1.0),
            no_masking=no_masking,
            layer_id=self.config.layer_id,
            num_layers=DeepSpeedSelfAttention.num_layers,
            alibi=alibi)

        context_layer, key_layer, value_layer = attn_key_value
        return context_layer, key_layer, value_layer

    def _merge_qkv(self):
        qvkw = DeepSpeedSelfAttention._qkv_buffers[0]
        qvkw[:self.hidden_size_per_partition, :] = self.attn_qw  # type: ignore
        qvkw[self.hidden_size_per_partition:2 * self.hidden_size_per_partition, :] = self.attn_kw  # type: ignore
        qvkw[2 * self.hidden_size_per_partition:, :] = self.attn_vw  # type: ignore
        if self.attn_qb is not None:
            qvkb = DeepSpeedSelfAttention._qkv_buffers[1]
            qvkb[:self.hidden_size_per_partition] = self.attn_qb
            qvkb[self.hidden_size_per_partition:2 * self.hidden_size_per_partition] = self.attn_kb  # type: ignore
            qvkb[2 * self.hidden_size_per_partition:] = self.attn_vb  # type: ignore
        return DeepSpeedSelfAttention._qkv_buffers

    def _shape(self, tensor: torch.Tensor, seq_len: int, bsz: int):
        head_dim = self.hidden_size_per_partition // self.num_attention_heads_per_partition
        return tensor.view(bsz, seq_len, self.num_attention_heads_per_partition, head_dim).transpose(1, 2).contiguous()

    # todo: this runs through two model forward passes before errors on src_len and key_states shape
    def attn_baseline(
        self,
        input,
        input_mask,
        head_mask=None,
        layer_past=None,
        # get_present=False,
        # encoder_hidden_states=None,
        # encoder_attention_mask=None,
        output_attentions=False,
        norm_w=None,
        norm_b=None,
        # alibi=None
    ):
        debug = False
        print_tensors = False
        #print(len(self._attn_qkvw), len(self._attn_qkvb))

        if self.config.transposed_mode:
            qkvw = self._attn_qkvw.split(self.config.hidden_size, 0)
        else:
            qkvw = self._attn_qkvw.split(self.config.hidden_size, 1)
        qkvb = self._attn_qkvb.split(self.config.hidden_size, 0)

        #print(len(qkvw), len(qkvb))
        #exit(0)
        if self.config.transposed_mode:
            self.k_proj.weight.data.copy_(qkvw[1])
        else:
            self.k_proj.weight.data.copy_(qkvw[1].transpose(0, 1))
        self.k_proj.bias.data.copy_(qkvb[1])

        if self.config.transposed_mode:
            self.v_proj.weight.data.copy_(qkvw[2])
        else:
            self.v_proj.weight.data.copy_(qkvw[2].transpose(0, 1))

        self.v_proj.bias.data.copy_(qkvb[2])
        if self.config.transposed_mode:
            self.out_proj.weight.data.copy_(self.attn_ow)
        else:
            self.out_proj.weight.data.copy_(self.attn_ow.transpose(0, 1))
        self.out_proj.bias.data.copy_(self.attn_ob)

        #if self.config.transposed_mode:
        self.self_attn_layer_norm.weight.data.copy_(norm_w)
        #else:
        #    self.self_attn_layer_norm.weight.data.copy_(norm_w.transpose(0, 1))

        self.self_attn_layer_norm.bias.data.copy_(norm_b)
        get_accelerator().synchronize()

        if debug: print(f"ds attn: b4 ln hidden_states norm = {input.norm()}")
        if print_tensors: print(f"ds attn: b4 ln hidden_states = {input}")
        hidden_states = self.self_attn_layer_norm(input)
        bsz, tgt_len, _ = hidden_states.size()

        if layer_past is not None:
            if debug:
                print(f"ds attn: layer_past key (norm, size)  = {layer_past[0].norm()}, {layer_past[0].size()}")
            if print_tensors:
                print(f"ds attn: layer_past key   = {layer_past[0]}")
            if debug: print(f"ds attn: layer_past value norm = {layer_past[1].norm()}")
            if print_tensors: print(f"ds attn: layer_past value  = {layer_past[1]}")
            # reuse k, v, self_attention
            key_states = self._shape(self.k_proj(hidden_states), -1, bsz)
            value_states = self._shape(self.v_proj(hidden_states), -1, bsz)
            key_states = torch.cat([layer_past[0], key_states], dim=2)
            value_states = torch.cat([layer_past[1], value_states], dim=2)
        else:
            key_states = self._shape(self.k_proj(hidden_states), -1, bsz)
            value_states = self._shape(self.v_proj(hidden_states), -1, bsz)

        past_key_value = (key_states, value_states)
        key_layer = key_states
        value_layer = value_states
        if debug: print(f"ds attn: key_states (norm, size) = {key_states.norm()}, {key_states.size()}")
        if print_tensors: print(f"ds attn: key_states   = {key_states}")
        if debug: print(f"ds attn: value_states norm = {value_states.norm()}")
        if print_tensors: print(f"ds attn: value_states  = {value_states}")
        if debug: print(f"ds attn: hidden_states norm = {hidden_states.norm()}")
        if print_tensors: print(f"ds attn: hidden_states = {hidden_states}")

        #same as qkv_func return
        #return (hidden_states, hidden_states.norm())

        head_dim = self.hidden_size_per_partition // self.num_attention_heads_per_partition
        scaling = head_dim**-0.5
        if self.config.transposed_mode:
            self.q_proj.weight.data.copy_(qkvw[0])
        else:
            self.q_proj.weight.data.copy_(qkvw[0].transpose(0, 1))

        self.q_proj.bias.data.copy_(qkvb[0])
        get_accelerator().synchronize()
        query_states = self.q_proj(hidden_states) * scaling

        proj_shape = (bsz * self.num_attention_heads_per_partition, -1, head_dim)
        query_states = self._shape(query_states, tgt_len, bsz).view(*proj_shape)
        key_states = key_states.view(*proj_shape)
        if debug: print(f"ds attn: a4 view key_states (norm, size) = {key_states.norm()}, {key_states.size()}")
        if print_tensors: print(f"ds attn: a4 view key_states = {key_states}")
        if debug: print(f"ds attn: query_states norm = {query_states.norm()}")
        if print_tensors: print(f"ds attn: query_states = {query_states}")
        attn_weights = torch.bmm(query_states, key_states.transpose(1, 2))

        if debug: print(f"ds attn: a4 bmm attn_weights norm = {attn_weights.norm()}")
        if print_tensors: print(f"ds attn: a4 bmm attn_weights = {attn_weights}")

        src_len = key_states.size(1)
        if debug: print(f"ds attn: src_len = {src_len}")

        if attn_weights.size() != (bsz * self.num_attention_heads_per_partition, tgt_len, src_len):
            raise ValueError(
                f"Attention weights should be of size {(bsz * self.num_attention_heads_per_partition, tgt_len, src_len)}, but is"
                f" {attn_weights.size()}")

        if input_mask is not None:
            if print_tensors: print(f"ds attn: input_mask = {input_mask}")
            if input_mask.size() != (bsz, 1, tgt_len, src_len):
                raise ValueError(
                    f"Attention mask should be of size {(bsz, 1, tgt_len, src_len)}, but is {input_mask.size()}")
            attn_weights = attn_weights.view(bsz, self.num_attention_heads_per_partition, tgt_len,
                                             src_len) + input_mask
            attn_weights = torch.max(attn_weights, torch.tensor(torch.finfo(attn_weights.dtype).min))
            attn_weights = attn_weights.view(bsz * self.num_attention_heads_per_partition, tgt_len, src_len)
        if debug: print(f"ds attn: a4 attn_weights size = {attn_weights.size()}")
        if print_tensors: print(f"ds attn: a4 attn_weights = {attn_weights}")

        if attn_weights.dtype == torch.float16:
            attn_weights = nn.functional.softmax(attn_weights, dim=-1, dtype=torch.float32).to(torch.float16)
        else:
            attn_weights = nn.functional.softmax(attn_weights, dim=-1)
        if debug: print(f"ds attn: a4 softmax attn_weights = {attn_weights.norm()}")

        if head_mask is not None:
            if head_mask.size() != (self.num_attention_heads_per_partition, ):
                raise ValueError(
                    f"Head mask for a single layer should be of size {(self.num_attention_heads_per_partition,)}, but is"
                    f" {head_mask.size()}")
            attn_weights = head_mask.view(1, -1, 1, 1) * attn_weights.view(bsz, self.num_attention_heads_per_partition,
                                                                           tgt_len, src_len)
            attn_weights = attn_weights.view(bsz * self.num_attention_heads_per_partition, tgt_len, src_len)
            if debug: print(f"ds attn: a4 head_mask attn_weights norm = {attn_weights.norm()}")

        if output_attentions:
            # this operation is a bit awkward, but it's required to
            # make sure that attn_weights keeps its gradient.
            # In order to do so, attn_weights have to be reshaped
            # twice and have to be reused in the following
            attn_weights_reshaped = attn_weights.view(bsz, self.num_attention_heads_per_partition, tgt_len, src_len)
            attn_weights = attn_weights_reshaped.view(bsz * self.num_attention_heads_per_partition, tgt_len, src_len)
        else:
            attn_weights_reshaped = None
        if debug: print(f"ds attn: a4 output_attentions attn_weights norm = {attn_weights.norm()}")

        value_states = value_states.view(*proj_shape)
        attn_output = torch.bmm(attn_weights, value_states)
        if debug: print(f"ds attn: a4 bmm attn_output norm = {attn_output.norm()}")
        context_layer = attn_output

        # same as compute_attention return
        #return context_layer, key_layer, value_layer

        attn_output = attn_output.view(bsz, self.num_attention_heads_per_partition, tgt_len, head_dim)
        attn_output = attn_output.transpose(1, 2)
        attn_output = attn_output.reshape(bsz, tgt_len, self.config.hidden_size)
        attn_output = self.out_proj(attn_output)
        if debug: print(f"inside ds attn: key_states (norm, size)  = {key_layer.norm()}, {key_states.size()}")
        if print_tensors: print(f"inside ds attn: key_states   = {key_layer}")
        if debug: print(f"inside ds attn: value_states norm  = {value_layer.norm()}")
        if print_tensors: print(f"inside ds attn: value_states  = {value_layer}")
        if debug: print(f"ds attn: return attn_output norm = {attn_output.norm()}")
        if print_tensors: print(f"ds attn: return attn_output = {attn_output}")

        output = attn_output
        inp_norm = hidden_states.norm()

        return (output, key_layer, value_layer, context_layer, inp_norm)

    def forward(self,
                input,
                input_mask,
                head_mask=None,
                layer_past=None,
                get_present=False,
                encoder_hidden_states=None,
                encoder_attention_mask=None,
                output_attentions=False,
                norm_w=None,
                norm_b=None,
                alibi=None,
                attn_base=False):
        if self.attn_qkvw is None:
            self._attn_qkvw, self._attn_qkvb = self._merge_qkv()
        else:
            self._attn_qkvw = self.attn_qkvw
            self._attn_qkvb = self.attn_qkvb

        # only set attn_base=True from the caller. This ensures that only the model that is supported (like opt) calls this
        if attn_base:
            output, key_layer, value_layer, context_layer, inp_norm = self.attn_baseline(
                input, input_mask, head_mask, layer_past, output_attentions, norm_w, norm_b)
        else:
            debug = False

            if debug: print(f"inside ds attn: b4 ln weight = {self._attn_qkvw.norm()}")
            if debug: print(f"inside ds attn: b4 ln bias   = {self._attn_qkvb.norm()}")
            if debug: print(f"inside ds attn: b4 ln input  = {input.norm()}")
            #if debug: print(f"inside ds attn: b4 ln input tensor = {input}")
            if debug: print(f"inside ds attn: b4 qkv_func gamma = {norm_w.norm()}")
            if debug: print(f"inside ds attn: b4 qkv_func beta   = {norm_b.norm()}")

            if not self.config.pre_layer_norm:
                qkv_out = self.linear_func(input=input,
                                           weight=self._attn_qkvw,
                                           bias=self._attn_qkvb,
                                           add_bias=self.attn_qkvb is not None,
                                           do_flash_attn=False,
                                           num_heads=self.num_attention_heads_per_partition,
                                           num_layers=DeepSpeedSelfAttention.num_layers)
            else:
                qkv_out = self.qkv_func(input=input,
                                        weight=self._attn_qkvw,
                                        bias=self._attn_qkvb,
                                        gamma=norm_w,
                                        beta=norm_b)

            if debug: print(f"inside ds attn: qkv_out[0] = {qkv_out[0].norm()}")
            if debug: print(f"inside ds attn: qkv_out[1] = {qkv_out[1].norm()}")
            if debug: print(f"inside ds attn: input_mask   = {input_mask.norm()}")
            if debug and layer_past:
                print(f"inside ds attn: layer_past[0]  = {layer_past[0].norm()}")
                print(f"inside ds attn: layer_past[1]  = {layer_past[1].norm()}")
            if debug and alibi: print(f"inside ds attn: alibi  = {alibi.norm()}")

            context_layer, key_layer, value_layer = self.compute_attention(qkv_out=qkv_out,
<<<<<<< HEAD
                                                                        input_mask=input_mask,
                                                                        layer_past=layer_past,
                                                                        alibi=alibi)
=======
                                                                           input_mask=input_mask,
                                                                           layer_past=layer_past,
                                                                           alibi=alibi)
>>>>>>> b84287e8

            if debug: print(f"inside ds attn: a4 compute attn context_layer   = {context_layer.norm()}")
            if debug: print(f"inside ds attn: a4 compute attn key_layer  = {key_layer.norm()}")
            if debug: print(f"inside ds attn: a4 compute attn value_layer  = {value_layer.norm()}")

            output = self.vector_matmul_func(input=context_layer, weight=self.attn_ow)
            inp_norm = qkv_out[-1]

            if debug: print(f"inside ds attn: a4 matmul output  = {output.norm()}")
            if debug: print(f"inside ds attn: a4 matmul inp_norm  = {inp_norm.norm()}")

            if self.config.mlp_after_attn and self.mp_group is not None and dist.get_world_size(
                    group=self.mp_group) > 1:
                dist.all_reduce(output, group=self.mp_group)

            if debug: print(f"inside ds attn: return output = {output.norm()}")
            if debug: print(f"inside ds attn: return key_layer   = {key_layer.norm()}")
            if debug: print(f"inside ds attn: return value_layer  = {value_layer.norm()}")
            if debug: print(f"inside ds attn: return context_layer  = {context_layer.norm()}")
            if debug: print(f"inside ds attn: return inp_norm  = {inp_norm.norm()}")

        return (output, key_layer, value_layer, context_layer, inp_norm)


class BloomSelfAttention(DeepSpeedSelfAttention):

    def __init__(self, *args, **kwargs):
        super(BloomSelfAttention, self).__init__(*args, **kwargs)
        self.softmax_func = SoftmaxOp(self.config)

    ########### This part is taken/modified form the HF modeling_bloom.py ################
    # Reference: https://github.com/huggingface/transformers/blob/main/src/transformers/models/bloom/modeling_bloom.py

    def _transpose_for_context(self, x):
        x = x.permute(0, 2, 1, 3).contiguous()
        new_x_layer_shape = x.size()[:-2] + \
                                    (self.hidden_size_per_partition,)
        return x.view(*new_x_layer_shape).contiguous()

    def _split_tensor_along_last_dim(self, tensor, num_partitions, contiguous_split_chunks=True):
        """Split a tensor along its last dimension.

        Args:
            tensor: ([`torch.tensor`], *required*):
                input tensor to split
            num_partitions ([`int`], *required*):
                number of partitions to split the tensor
            contiguous_split_chunks ([`bool`], *optional*, default=`False`)::
                If True, make each chunk contiguous in memory.
        """
        # Get the size and dimension.
        last_dim = tensor.dim() - 1
        numerator, denominator = tensor.size()[last_dim], num_partitions
        if not (numerator % denominator == 0):
            raise ValueError(f"{numerator} is not divisible by {denominator}")
        last_dim_size = numerator // denominator
        # Split.
        tensor_list = torch.split(tensor, last_dim_size, dim=last_dim)
        # Note: torch.split does not create contiguous tensors by default.
        if contiguous_split_chunks:
            return tuple(chunk.contiguous() for chunk in tensor_list)
        return tensor_list

    def compute_attention(self, qkv_out, input_mask, layer_past, alibi):
        if isinstance(qkv_out, list) or isinstance(qkv_out, tuple):
            qkv_out = qkv_out[0]

        no_masking = input_mask is None

        if no_masking:
            input_mask = torch.empty(1)

        mixed_x_layer = qkv_out
        alibi = alibi.to(get_accelerator().current_device_name())
        head_dim = self.hidden_size_per_partition // self.num_attention_heads_per_partition
        new_tensor_shape = mixed_x_layer.size()[:-1] + (self.num_attention_heads_per_partition, 3 * head_dim)
        mixed_x_layer = mixed_x_layer.view(*new_tensor_shape)

        query_layer, key_layer, value_layer = self._split_tensor_along_last_dim(mixed_x_layer, 3)

        # [batch_size, head_dim, q_length, k_length]
        output_size = (query_layer.size(0), query_layer.size(2), query_layer.size(1), key_layer.size(1))
        # [batch_size, q_length, num_heads, head_dim] -> [q_length, batch_size * num_heads, head_dim]
        query_layer = query_layer.transpose(1, 2).reshape(output_size[0] * output_size[1], output_size[2], -1)
        # [batch_size, k_length, num_heads, head_dim] -> [k_length, batch_size * num_heads, head_dim]
        key_layer = key_layer.transpose(1, 2).reshape(output_size[0] * output_size[1], output_size[3],
                                                      -1).transpose(-1, -2)
        value_layer = value_layer.transpose(1, 2).reshape(output_size[0] * output_size[1], output_size[3], -1)
        if layer_past is not None:
            past_key, past_value = layer_past
            # concatenate along seq_length dimension -> [batch_size, qk_length, num_heads, head_dim]
            key_layer = torch.cat((past_key.type_as(key_layer), key_layer), dim=-1)
            value_layer = torch.cat((past_value.type_as(value_layer), value_layer), dim=-2)

        presents = (key_layer, value_layer)
        # Raw attention scores. [batch_size * num_heads, q_length, k_length]
        matmul_result = torch.matmul(query_layer, key_layer)
        # change view to [batch_size, num_heads, q_length, k_length]
        attention_scores = matmul_result.view(output_size[0], output_size[1], output_size[2], -1)

        offset = dist.get_rank() * self.num_attention_heads_per_partition if dist.is_initialized() else 0
        target_dtype = torch.float16 if self.config.dtype == torch.int8 else self.config.dtype
        attention_probs = self.softmax_func(attn_scores=attention_scores,
                                            attn_mask=((1 - input_mask).to(target_dtype) * minus_inf),
                                            alibi=alibi,
                                            triangular=(self.config.triangular_masking
                                                        and (attention_scores.shape[-2] > 1)),
                                            recompute=False,
                                            local_attention=False,
                                            window_size=1,
                                            async_op=False,
                                            layer_scale=1 / (self.norm_factor * self.norm_factor),
                                            head_offset=offset)

        # change view [batch_size x num_heads, q_length, k_length]
        attention_probs_reshaped = attention_probs.view(*matmul_result.shape)

        # matmul: [batch_size * num_heads, q_length, head_dim]
        context_layer = torch.bmm(attention_probs_reshaped, value_layer)

        # change view [batch_size, num_heads, q_length, head_dim]
        context_layer = context_layer.view(
            context_layer.size(0) // self.num_attention_heads_per_partition, self.num_attention_heads_per_partition,
            context_layer.size(1), context_layer.shape[-1])

        context_layer = self._transpose_for_context(context_layer)
        key_layer = presents[0]
        value_layer = presents[1]

        return context_layer, key_layer, value_layer

    ###################### End of HF modeling_bloom addition ########################<|MERGE_RESOLUTION|>--- conflicted
+++ resolved
@@ -390,15 +390,9 @@
             if debug and alibi: print(f"inside ds attn: alibi  = {alibi.norm()}")
 
             context_layer, key_layer, value_layer = self.compute_attention(qkv_out=qkv_out,
-<<<<<<< HEAD
-                                                                        input_mask=input_mask,
-                                                                        layer_past=layer_past,
-                                                                        alibi=alibi)
-=======
                                                                            input_mask=input_mask,
                                                                            layer_past=layer_past,
                                                                            alibi=alibi)
->>>>>>> b84287e8
 
             if debug: print(f"inside ds attn: a4 compute attn context_layer   = {context_layer.norm()}")
             if debug: print(f"inside ds attn: a4 compute attn key_layer  = {key_layer.norm()}")
