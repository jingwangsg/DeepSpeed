'''
Copyright 2019 The Microsoft DeepSpeed Team
'''

import torch
from torch.distributed.distributed_c10d import _get_global_rank
import torch.distributed as dist
import math
from torch._six import inf
from torch.autograd import Variable
from packaging import version as pkg_version

import collections

from deepspeed.runtime.fp16.loss_scaler import LossScaler, DynamicLossScaler
from deepspeed.runtime.utils import see_memory_usage, is_model_parallel_parameter
from deepspeed.runtime.zero.config import ZERO_OPTIMIZATION_GRADIENTS
from deepspeed.ops.adam import DeepSpeedCPUAdam
from deepspeed.ops.op_builder import UtilsBuilder
from deepspeed.utils import logger
from deepspeed.git_version_info import version

# Toggle this to true to enable correctness test
# with gradient partitioning and without
pg_correctness_test = False


def input(msg):
    return


def split_half_float_double(tensors):
    dtypes = [
        "torch.cuda.HalfTensor",
        "torch.cuda.FloatTensor",
        "torch.cuda.DoubleTensor"
    ]
    buckets = []
    for i, dtype in enumerate(dtypes):
        bucket = [t for t in tensors if t.type() == dtype]
        if bucket:
            buckets.append(bucket)
    return buckets


def isclose(a, b, rtol=1e-09, atol=0.0):
    return abs(a - b) <= max(rtol * max(abs(a), abs(b)), atol)


def lcm(x, y):
    from fractions import gcd  # or can import gcd from `math` in Python 3
    return x * y // gcd(x, y)


def get_alignment_padding(tensor_list, alignment):
    num_elements = sum([tensor.numel() for tensor in tensor_list])
    remainder = num_elements % alignment
    return (alignment - remainder) if remainder else remainder


def move_to_cpu(tensor_list):
    for tensor in tensor_list:
        tensor.data = tensor.data.cpu()


def print_rank_msg(msg):
    print(f"rank {dist.get_rank()} - {msg}")


class FP16_DeepSpeedZeroOptimizer(object):
    """
    DeepSpeedZeroOptimizer designed to reduce the memory footprint
    required for training large deep learning models.

    For more details please see ZeRO: Memory Optimization Towards Training A Trillion Parameter Models
    https://arxiv.org/abs/1910.02054

    For usage examples, refer to TODO: DeepSpeed Tutorial

    """
    def __init__(self,
                 init_optimizer,
                 timers,
                 static_loss_scale=1.0,
                 dynamic_loss_scale=False,
                 dynamic_loss_args=None,
                 verbose=True,
                 contiguous_gradients=True,
                 reduce_bucket_size=500000000,
                 allgather_bucket_size=5000000000,
                 dp_process_group=None,
                 reduce_scatter=True,
                 overlap_comm=False,
                 cpu_offload=False,
                 mpu=None,
                 clip_grad=0.0,
                 allreduce_always_fp32=False,
                 postscale_gradients=True,
                 gradient_predivide_factor=1.0,
                 gradient_accumulation_steps=1,
                 ignore_unused_parameters=True,
                 partition_grads=True,
                 elastic_checkpoint=False):

        if dist.get_rank() == 0:
            logger.info(f"Reduce bucket size {reduce_bucket_size}")
            logger.info(f"Allgather bucket size {allgather_bucket_size}")
            logger.info(f"CPU Offload: {cpu_offload}")
            logger.info(f"ZeRO is wrapping: {init_optimizer}")
        # The fused optimizer does all the work. We need this layer for two reason:
        # 1. maintain same user API from apex.fp16_utils
        # 2. keep common stuff here in case we need to add ne552w fused optimizer later

        # will disable later if number of elements in a param % 2 != 0
        self.load_balance_grads = True

        self.custom_loss_scaler = False
        self.external_loss_scale = None

        self.elastic_checkpoint = elastic_checkpoint

        # differences from apex.fp16_utils:
        # - assume all model params in fp16
        # - assume all params requires grad
        # - flat by groups, not keeping state. TODO: remove state explicitly?
        # - master gard and unflat master weight never exist. TODO: a way to save out unflat master?
        if not torch.cuda.is_available:
            raise SystemError("Cannot use fp16 without CUDA.")
        self.optimizer = init_optimizer

        # Load pre-built or JIT compile (un)flatten ops
        util_ops = UtilsBuilder().load()
        self.flatten = util_ops.flatten
        self.unflatten = util_ops.unflatten

        # ZeRO stage 1 (False) or 2 (True)
        self.partition_gradients = partition_grads

        self.timers = timers

        self.reduce_scatter = reduce_scatter

        self.overlap_comm = overlap_comm

        self.cpu_offload = cpu_offload

        self.deepspeed_adam_offload = cpu_offload

        self.device = torch.cuda.current_device() if not self.cpu_offload else 'cpu'

        self.dp_process_group = dp_process_group

        self.partition_count = dist.get_world_size(group=self.dp_process_group)

        self.is_gradient_accumulation_boundary = True

        if mpu is None:
            self.model_parallel_group = None
            self.model_parallel_rank = 0
        else:
            self.model_parallel_group = mpu.get_model_parallel_group()
            self.model_parallel_rank = mpu.get_model_parallel_rank()

        self.overflow = False
        self.clip_grad = clip_grad
        self.allreduce_always_fp32 = allreduce_always_fp32
        self.gradient_predivide_factor = gradient_predivide_factor
        self.postscale_gradients = postscale_gradients
        self.gradient_accumulation_steps = gradient_accumulation_steps
        self.micro_step_id = 0
        self.ignore_unused_parameters = ignore_unused_parameters

        self.extra_large_param_to_reduce = None

        if self.reduce_scatter:
            assert not self.allreduce_always_fp32, "allreduce_always_fp32 is not yet supported with ZeRO-2 with reduce scatter enabled"
            assert self.gradient_predivide_factor == 1.0, "gradient_predivide_factor != 1.0 is not yet supported with ZeRO-2 with reduce scatter enabled"
            assert self.postscale_gradients, "pre-scale gradients is not yet supported with ZeRO-2 with reduce scatter enabled"

        # param flattened by groups
        self.fp16_groups = []
        self.fp16_groups_flat = []

        # param partitioned by data parallel degree
        # this will contain a list of equal sized tensors
        # each of which will be updated by a different process
        self.parallel_partitioned_fp16_groups = []

        # a single 32-bit partition of the parallel partitioned parameters
        # that this process will update
        self.single_partition_of_fp32_groups = []

        # param partition info

        # These are the parameters in each group that will not be updated by this process directly
        self.params_not_in_partition = []

        # These are the parameters that will be updated by this process directly
        self.params_in_partition = []

        # Offset from the first paramter in the the self.params_in_partition
        # the parameter boundaries may not align with partition boundaries
        # so we need to keep track of the offset
        self.first_offset = []

        # number of elements per partition in each group
        self.partition_size = []

        partition_id = dist.get_rank(group=self.dp_process_group)

        self.all_reduce_print = False
        self.dtype = self.optimizer.param_groups[0]['params'][0].dtype

        self.round_robin_fp16_groups = []
        self.round_robin_fp6_indices = []

        # padding on each partition for alignment purposes
        self.groups_padding = []
        # loop to deal with groups
        for i, param_group in enumerate(self.optimizer.param_groups):
            # push this group to list before modify
            # TODO: Explore simplification that avoids the extra book-keeping by pushing the reordered group
            self.fp16_groups.append(param_group['params'])

            # pad uneven fp16 params
            padded_fp16_groups = []
            for p in self.fp16_groups[i]:
                padded_fp16_groups.append(p)
                if p.numel() % 2 != 0:
                    # turn off load balancing grads, isn't supported
                    self.load_balance_grads = False
                    pad_tensor = torch.nn.Parameter(
                        torch.zeros(1,
                                    device=p.device,
                                    dtype=p.dtype))
                    padded_fp16_groups.append(pad_tensor)
            self.fp16_groups[i] = padded_fp16_groups

            # Record padding required to align group to world size
            if partition_id == dist.get_world_size(group=self.dp_process_group) - 1:
                padding = get_alignment_padding(self.fp16_groups[i],
                                                self.partition_count)
            else:
                padding = 0
            self.groups_padding.append(padding)

            # not sure why apex was cloning the weights before flattening
            # removing cloning here

            see_memory_usage(f"Before moving param group {i} to CPU")
            # move all the parameters to cpu to free up GPU space for creating flat buffer
            move_to_cpu(self.fp16_groups[i])
            see_memory_usage(f"After moving param group {i} to CPU")

            # Reorder group parameters for load balancing of gradient partitioning during backward among ranks.
            # This ensures that gradients are reduced in a fashion such that ownership round robins among the ranks.
            # For example, rather than 3 gradients (g_n+2, g_n+1, g_n) that are reduced consecutively belonging
            # to the same rank, instead they will belong to 3 ranks (r_m+2, r_m+1, r_m).
            if self.load_balance_grads:
                round_robin_tensors, round_robin_indices = self._round_robin_reorder(
                    self.fp16_groups[i],
                    dist.get_world_size(group=self.dp_process_group)
                )
                self.round_robin_fp16_groups.append(round_robin_tensors)
                self.round_robin_fp6_indices.append(round_robin_indices)

            # create flat buffer in CPU and move to GPU
            self.fp16_groups_flat.append(
                self.flatten_dense_tensors_aligned(
                    self.round_robin_fp16_groups[i]
                    if self.load_balance_grads else self.fp16_groups[i],
                    dist.get_world_size(group=self.dp_process_group)).cuda(
                        torch.cuda.current_device()))
            see_memory_usage(f"After flattening and moving param group {i} to GPU")

            if dist.get_rank(group=self.dp_process_group) == 0:
                see_memory_usage(
                    f"After Flattening and after emptying param group {i} cache")

            # set model fp16 weight to slices of flattened buffer
            self._update_model_fp16_weights(i)

            # divide the flat weights into near equal partition equal to the data parallel degree
            # each process will compute on a different part of the partition
            data_parallel_partitions = self.get_data_parallel_partitions(
                self.fp16_groups_flat[i])
            self.parallel_partitioned_fp16_groups.append(data_parallel_partitions)

            # a partition of the fp32 master weights that will be updated by this process
            self.single_partition_of_fp32_groups.append(
                self.parallel_partitioned_fp16_groups[i][partition_id].to(
                    self.device).clone().float().detach())

            # modify optimizer of have flat master weight
            self.single_partition_of_fp32_groups[
                i].requires_grad = True  # keep this in case internal optimizer uses it
            param_group['params'] = [self.single_partition_of_fp32_groups[i]]

            partition_size = len(self.fp16_groups_flat[i]) / dist.get_world_size(
                group=self.dp_process_group)
            params_in_partition, params_not_in_partition, first_offset = self.get_partition_info(
                self.round_robin_fp16_groups[i] if self.load_balance_grads else self.fp16_groups[i],
                partition_size,
                partition_id)

            self.partition_size.append(partition_size)
            self.params_in_partition.append(params_in_partition)
            self.params_not_in_partition.append(params_not_in_partition)
            self.first_offset.append(first_offset)

        self.reduce_bucket_size = int(reduce_bucket_size)
        self.allgather_bucket_size = int(allgather_bucket_size)

        self.reduction_event = torch.cuda.Event(enable_timing=False, blocking=False)
        self.reduction_stream = torch.cuda.Stream()
        self.cpu_computation_stream = torch.cuda.Stream()
        self.copy_grad_stream = torch.cuda.Stream()
        self.callback_queued = False

        self.param_dict = {}

        # map between param_id and bool to specify if a param is in this partition
        self.is_param_in_current_partition = {}

        # CPU-Offload requires contiguous gradients
        self.contiguous_gradients = contiguous_gradients or cpu_offload
        self.grads_in_ipg_bucket = []
        self.params_in_ipg_bucket = []
        self.elements_in_ipg_bucket = 0
        self.params_already_reduced = []
        self._release_ipg_buffers()
        self.previous_reduced_grads = None

        # simplified param id
        self.param_id = {}

        largest_param_numel = 0
        count = 0
        for i, params_group in enumerate(self.fp16_groups):
            for param in params_group:
                unique_id = id(param)
                self.param_id[unique_id] = count
                self.param_dict[count] = param
                self.params_already_reduced.append(False)
                if param.numel() > largest_param_numel:
                    largest_param_numel = param.numel()
                count = count + 1

        for param_group in self.params_in_partition:
            for param in param_group:
                self.is_param_in_current_partition[self.get_param_id(param)] = True

        for param_group in self.params_not_in_partition:
            for param in param_group:
                self.is_param_in_current_partition[self.get_param_id(param)] = False

        if self.cpu_offload:
            self.accumulated_grads_in_cpu = {}
            self.norm_for_param_grads = {}
            self.local_overflow = False
            self.grad_position = {}
            self.temp_grad_buffer_for_cpu_offload = torch.zeros(
                largest_param_numel,
                device=self.device,
                dtype=self.dtype).pin_memory()
            self.temp_grad_buffer_for_gpu_offload = torch.zeros(
                largest_param_numel,
                device=torch.cuda.current_device(),
                dtype=self.dtype)

            for i, params_group in enumerate(self.fp16_groups):
                self.get_grad_position(i,
                                       self.params_in_partition[i],
                                       self.first_offset[i],
                                       self.partition_size[i])

        # mapping from parameter to partition that it belongs to
        self.param_to_partition_ids = {}

        # stores if a partition has been reduced in this step
        self.is_partition_reduced = {}

        # number of grads in partition that still need to be computed
        self.remaining_grads_in_partition = {}

        # total number of grads in partition
        self.total_grads_in_partition = {}

        # stores if a grad in a partition has been computed or not
        self.is_grad_computed = {}

        # stores the offset at which a parameter gradient needs to be inserted in a partition
        self.grad_partition_insertion_offset = {}

        # the offset in the gradient at which it must be inserted at the beginning of the partition
        self.grad_start_offset = {}

        # will store the averaged gradients required by this partition
        self.averaged_gradients = {}

        # store index of first parameter in each partition
        self.first_param_index_in_partition = {}

        # initializes all data structures for implementing gradient partitioning
        self.initialize_gradient_partitioning_data_structures()

        # resets the data structure value for the next backward propagation
        self.reset_partition_gradient_structures()

        # creates backward hooks for gradient partitioning
        if self.partition_gradients or self.overlap_comm:
            self.create_reduce_and_remove_grad_hooks()

        # we may have a way of fusing dynamic scale. Do not support for now
        if self.dtype == torch.float or not dynamic_loss_scale:
            loss_scale_value = 1.0 if self.dtype == torch.float else static_loss_scale

            self.dynamic_loss_scale = False
            self.loss_scaler = LossScaler(scale=loss_scale_value)
            cur_iter = 0
        else:
            if dynamic_loss_args is None:
                self.loss_scaler = DynamicLossScaler()
            else:
                self.loss_scaler = DynamicLossScaler(**dynamic_loss_args)

            self.dynamic_loss_scale = True

        see_memory_usage("Before initializing optimizer states")
        self.initialize_optimizer_states()
        see_memory_usage("After initializing optimizer states")

        if dist.get_rank() == 0:
            logger.info(f"optimizer state initialized")

        if dist.get_rank(group=self.dp_process_group) == 0:
            see_memory_usage(f"After initializing ZeRO optimizer")

    def set_lr(self, lr):
        """Set the learning rate."""
        for param_group in self.optimizer.param_groups:
            param_group["lr"] = lr

    def get_lr(self):
        """Return the current learning rate."""
        return self.optimizer.param_groups[0]["lr"]

    def _update_model_fp16_weights(self, group_index):
        if self.load_balance_grads:
            updated_params = self.unflatten(self.fp16_groups_flat[group_index],
                                            self.round_robin_fp16_groups[group_index])
            for p, q in zip(self.round_robin_fp16_groups[group_index], updated_params):
                p.data = q.data

            # set model fp16 weight to slices of reordered flattened buffer
            for param_index, param in enumerate(self.fp16_groups[group_index]):
                new_index = self.round_robin_fp6_indices[group_index][param_index]
                param.data = self.round_robin_fp16_groups[group_index][new_index].data
        else:
            updated_params = self.unflatten(self.fp16_groups_flat[group_index],
                                            self.fp16_groups[group_index])
            for p, q in zip(self.fp16_groups[group_index], updated_params):
                p.data = q.data

    def _round_robin_reorder(self, tensor_list, num_partitions):

        # disable round robin if need to debug something
        #return tensor_list, list(range(len(tensor_list)))

        partition_tensors = {}

        for i, tensor in enumerate(tensor_list):
            j = i % num_partitions
            if not j in partition_tensors:
                partition_tensors[j] = []
            partition_tensors[j].append((i, tensor))

        reordered_tensors = []
        reordered_indices = {}

        for partition_index in partition_tensors.keys():
            for i, (original_index, tensor) in enumerate(partition_tensors[partition_index]):
                reordered_indices[original_index] = len(reordered_tensors)
                reordered_tensors.append(tensor)

        return reordered_tensors, reordered_indices

    def _release_ipg_buffers(self):
        if self.contiguous_gradients:
            self.ipg_buffer = None
            self.grads_in_partition = None
            self.grads_in_partition_offset = 0

    def initialize_optimizer_states(self):

        for i, group in enumerate(self.fp16_groups):
            single_grad_partition = torch.zeros(
                int(self.partition_size[i]),
                dtype=self.single_partition_of_fp32_groups[i].dtype,
                device=self.device)
            self.single_partition_of_fp32_groups[
                i].grad = single_grad_partition.pin_memory(
                ) if self.cpu_offload else single_grad_partition

        self.optimizer.step()

        if not self.cpu_offload:
            for group in self.single_partition_of_fp32_groups:
                group.grad = None

        return

    #########################################################################
    #################### ZeRO Stage 1 - reduce gradients ####################
    #########################################################################

    def reduce_gradients(self, pipeline_parallel=False):
        world_size = dist.get_world_size(self.dp_process_group)
        my_rank = dist.get_rank(self.dp_process_group)

        # with PP we must create ipg buffer, since backward is handled outside zero
        if pipeline_parallel and self.contiguous_gradients:
            self.ipg_buffer = []
            buf_0 = torch.empty(int(self.reduce_bucket_size),
                                dtype=self.dtype,
                                device=torch.cuda.current_device())
            self.ipg_buffer.append(buf_0)
            self.ipg_index = 0

        if not self.overlap_comm:
            for i, group in enumerate(self.fp16_groups):
                for param in group:
                    if param.grad is not None:
                        self.reduce_ready_partitions_and_remove_grads(param, i)

        # reduce any pending grads in either hook/non-hook case
        self.overlapping_partition_gradients_reduce_epilogue()

    #########################################################################
    #########################ZeRO Partition Gradients########################
    #########################################################################

    def get_first_param_index(self, group_id, param_group, partition_id):
        for index, param in enumerate(param_group):
            param_id = self.get_param_id(param)
            if partition_id in self.param_to_partition_ids[group_id][param_id]:
                return index
        return None

    def initialize_gradient_partitioning_data_structures(self):

        total_partitions = dist.get_world_size(group=self.dp_process_group)

        for i, param_group in enumerate(self.fp16_groups):

            self.param_to_partition_ids[i] = {}
            self.is_partition_reduced[i] = {}
            self.total_grads_in_partition[i] = {}
            self.remaining_grads_in_partition[i] = {}
            self.is_grad_computed[i] = {}
            self.grad_partition_insertion_offset[i] = {}
            self.grad_start_offset[i] = {}
            self.first_param_index_in_partition[i] = {}

            for partition_id in range(total_partitions):
                self.is_grad_computed[i][partition_id] = {}
                self.grad_partition_insertion_offset[i][partition_id] = {}
                self.grad_start_offset[i][partition_id] = {}
                self.total_grads_in_partition[i][partition_id] = 0
                self.initialize_gradient_partition(i, param_group, partition_id)
                self.is_partition_reduced[i][partition_id] = False
                self.first_param_index_in_partition[i][
                    partition_id] = self.get_first_param_index(
                        i,
                        param_group,
                        partition_id)

    def independent_gradient_partition_epilogue(self):
        self.report_ipg_memory_usage(f"In ipg_epilogue before reduce_ipg_grads", 0)
        self.reduce_ipg_grads()
        self.report_ipg_memory_usage(f"In ipg_epilogue after reduce_ipg_grads", 0)

        # if dist.get_rank() == 0:
        #    logger.info("Params already reduced %s", self.params_already_reduced)
        for i in range(len(self.params_already_reduced)):
            self.params_already_reduced[i] = False

        if self.overlap_comm:
            torch.cuda.synchronize()
            # It is safe to clear previously reduced grads of other partitions
            self._clear_previous_reduced_grads()

        if self.cpu_offload is False:
            for i, _ in enumerate(self.fp16_groups):

                if not i in self.averaged_gradients or self.averaged_gradients[i] is None:
                    self.averaged_gradients[i] = self.get_flat_partition(
                        self.params_in_partition[i],
                        self.first_offset[i],
                        self.partition_size[i],
                        dtype=self.dtype,
                        device=torch.cuda.current_device(),
                        return_tensor_list=True)
                else:
                    avg_new = self.get_flat_partition(self.params_in_partition[i],
                                                      self.first_offset[i],
                                                      self.partition_size[i],
                                                      dtype=self.dtype,
                                                      device=torch.cuda.current_device(),
                                                      return_tensor_list=True)

                    for accumulated_grad, new_avg_grad in zip(self.averaged_gradients[i], avg_new):
                        accumulated_grad.add_(new_avg_grad)

        self._release_ipg_buffers()

        # No need to keep the gradients anymore.
        # All gradients required by the step
        # are in self.averaged_gradients
        self.zero_grad()
        see_memory_usage(f"End ipg_epilogue")

    # resets all partition to no reduced
    # sets remaining grads to the total number of grads in each partition
    # set is grad computed to false for all grads in partition
    def reset_partition_gradient_structures(self):
        total_partitions = dist.get_world_size(group=self.dp_process_group)
        for i, _ in enumerate(self.fp16_groups):
            for partition_id in range(total_partitions):
                self.is_partition_reduced[i][partition_id] = False
                self.remaining_grads_in_partition[i][
                    partition_id] = self.total_grads_in_partition[i][partition_id]

                for param_id in self.is_grad_computed[i][partition_id]:
                    self.is_grad_computed[i][partition_id][param_id] = False

    def initialize_gradient_partition(self, i, param_group, partition_id):
        def set_key_value_list(dictionary, key, value):
            if key in dictionary:
                dictionary[key].append(value)
            else:
                dictionary[key] = [value]

        def increment_value(dictionary, key):
            if key in dictionary:
                dictionary[key] += 1
            else:
                dictionary[key] = 1

        partition_size = self.partition_size[i]

        start_index = partition_size * partition_id
        end_index = partition_size * (partition_id + 1)

        current_index = 0
        first_offset = 0

        for param in param_group:

            param_size = param.numel()
            param_id = self.get_param_id(param)

            if (current_index >= start_index and current_index < end_index):
                set_key_value_list(self.param_to_partition_ids[i],
                                   param_id,
                                   partition_id)
                increment_value(self.total_grads_in_partition[i], partition_id)

                self.is_grad_computed[i][partition_id][param_id] = False

                self.grad_partition_insertion_offset[i][partition_id][
                    param_id] = current_index - start_index
                self.grad_start_offset[i][partition_id][param_id] = 0

            elif start_index > current_index and start_index < (current_index +
                                                                param_size):
                assert (first_offset == 0), "This can happen either zero or only once as this must be the first tensor in the partition"
                first_offset = start_index - current_index

                set_key_value_list(self.param_to_partition_ids[i],
                                   param_id,
                                   partition_id)
                increment_value(self.total_grads_in_partition[i], partition_id)

                self.is_grad_computed[i][partition_id][param_id] = False

                self.grad_partition_insertion_offset[i][partition_id][param_id] = 0
                self.grad_start_offset[i][partition_id][param_id] = first_offset

            current_index = current_index + param_size

    def overlapping_partition_gradients_reduce_epilogue(self):
        self.independent_gradient_partition_epilogue()

    def create_reduce_and_remove_grad_hooks(self):
        self.grad_accs = []
        for i, param_group in enumerate(self.fp16_groups):
            for param in param_group:
                if param.requires_grad:

                    def wrapper(param, i):
                        param_tmp = param.expand_as(param)
                        grad_acc = param_tmp.grad_fn.next_functions[0][0]

                        def reduce_partition_and_remove_grads(*notneeded):
                            self.reduce_ready_partitions_and_remove_grads(param, i)

                        grad_acc.register_hook(reduce_partition_and_remove_grads)
                        self.grad_accs.append(grad_acc)

                    wrapper(param, i)

    def get_param_id(self, param):
        unique_id = id(param)
        return self.param_id[unique_id]

    def report_ipg_memory_usage(self, tag, param_elems):
        elem_count = self.elements_in_ipg_bucket + param_elems
        percent_of_bucket_size = (100.0 * elem_count) // self.reduce_bucket_size
        see_memory_usage(
            f"{tag}: elems in_bucket {self.elements_in_ipg_bucket} param {param_elems} max_percent {percent_of_bucket_size}"
        )

    # create a flat tensor aligned at the alignment boundary
    def flatten_dense_tensors_aligned(self, tensor_list, alignment):
        num_elements = 0
        for tensor in tensor_list:
            num_elements = num_elements + tensor.numel()

        remaining = num_elements % alignment

        if remaining:
            elements_to_add = alignment - remaining
            pad_tensor = torch.zeros(elements_to_add,
                                     device=tensor_list[0].device,
                                     dtype=tensor_list[0].dtype)
            padded_tensor_list = tensor_list + [pad_tensor]

            num_elements = num_elements + elements_to_add
        else:
            padded_tensor_list = tensor_list

        return self.flatten(padded_tensor_list)

    ############### Independent Partition Gradient ########################
    def reduce_independent_p_g_buckets_and_remove_grads(self, param, i):
        if self.elements_in_ipg_bucket + param.numel() > self.reduce_bucket_size:
            self.report_ipg_memory_usage("In ipg_remove_grads before reduce_ipg_grads",
                                         param.numel())
            self.reduce_ipg_grads()
            if self.contiguous_gradients and self.overlap_comm:
                # Swap ipg_index between 0 and 1
                self.ipg_index = 1 - self.ipg_index
            self.report_ipg_memory_usage("In ipg_remove_grads after reduce_ipg_grads",
                                         param.numel())

        param_id = self.get_param_id(param)
        assert self.params_already_reduced[param_id] == False, \
            f"The parameter {param_id} has already been reduced. \
            Gradient computed twice for this partition. \
            Multiple gradient reduction is currently not supported"

        assert param.grad is not None, f"rank {dist.get_rank()} - Invalid to reduce Param {param_id} with None gradient"

        if param.numel() > self.reduce_bucket_size:
            self.extra_large_param_to_reduce = param

        elif self.contiguous_gradients:
            # keeping the gradients contiguous to prevent memory fragmentation, and avoid flattening
            new_grad_tensor = self.ipg_buffer[self.ipg_index].narrow(
                0,
                self.elements_in_ipg_bucket,
                param.numel())
            new_grad_tensor.copy_(param.grad.view(-1))
            param.grad.data = new_grad_tensor.data.view_as(param.grad)

        self.elements_in_ipg_bucket += param.numel()

        self.grads_in_ipg_bucket.append(param.grad)
        self.params_in_ipg_bucket.append((i, param, param_id))

        self.report_ipg_memory_usage("End ipg_remove_grads", 0)

    def print_rank_0(self, message):
        if dist.get_rank() == 0:
            logger.info(message)

    def gradient_reduction_w_predivide(self, tensor):
        dp_world_size = dist.get_world_size(group=self.dp_process_group)

        tensor_to_allreduce = tensor

        if self.allreduce_always_fp32:
            tensor_to_allreduce = tensor.float()

        if self.postscale_gradients:
            if self.gradient_predivide_factor != 1.0:
                tensor_to_allreduce.mul_(1. / self.gradient_predivide_factor)

            dist.all_reduce(tensor_to_allreduce, group=self.dp_process_group)

            if self.gradient_predivide_factor != dp_world_size:
                tensor_to_allreduce.mul_(self.gradient_predivide_factor / dp_world_size)
        else:
            tensor_to_allreduce.div_(dp_world_size)
            dist.all_reduce(tensor_to_allreduce, group=self.dp_process_group)

        if self.allreduce_always_fp32 and tensor is not tensor_to_allreduce:
            tensor.copy_(tensor_to_allreduce)

        return tensor

    def average_tensor(self, tensor):
        if self.overlap_comm:
            torch.cuda.synchronize()
            stream = self.reduction_stream
        else:
            stream = torch.cuda.current_stream()

        with torch.cuda.stream(stream):
            if not self.reduce_scatter:
                self.gradient_reduction_w_predivide(tensor)
                return

            # Accumulate destination ranks and bucket offsets for each gradient slice.
            # Note: potential future optimization, record access pattern of parameters
            # in backward pass and partition gradients w.r.t. access pattern so that our
            # bucket is guaranteed to be contiguous w.r.t. ranks
            rank_and_offsets = []
            curr_size = 0
            prev_id = -1
            for i, param, param_id in self.params_in_ipg_bucket:
                partition_ids = self.param_to_partition_ids[i][param_id]
                partition_size = self.partition_size[i]
                # Get all partition ids + their offsets
                partition_ids_w_offsets = []
                for partition_id in partition_ids:
                    offset = self.grad_start_offset[i][partition_id][param_id]
                    partition_ids_w_offsets.append((partition_id, offset))
                partition_ids_w_offsets.sort(key=lambda t: t[1])

                # Calculate rank and offsets for grad slices
                for idx in range(len(partition_ids_w_offsets)):
                    partition_id, offset = partition_ids_w_offsets[idx]

                    # Calculate numel for grad slice depending on partition location
                    if idx == len(partition_ids_w_offsets) - 1:
                        # Last partition_id uses its own offset
                        numel = param.numel() - offset
                    else:
                        # Set numel to next partition's offset
                        numel = partition_ids_w_offsets[idx + 1][1] - offset

                    # Merge bucket ranges if they belong to the same rank
                    if partition_id == prev_id:
                        prev_pid, prev_size, prev_numel = rank_and_offsets[-1]
                        rank_and_offsets[-1] = (prev_pid, prev_size, prev_numel + numel)
                    else:
                        rank_and_offsets.append((partition_id, curr_size, numel))

                    curr_size += numel
                    prev_id = partition_id
            tensor.div_(dist.get_world_size(group=self.dp_process_group))

            async_handles = []
            for dst, bucket_offset, numel in rank_and_offsets:
                grad_slice = tensor.narrow(0, int(bucket_offset), int(numel))
                dst_rank = _get_global_rank(self.dp_process_group, dst)
                async_handle = dist.reduce(grad_slice,
                                           dst=dst_rank,
                                           group=self.dp_process_group,
                                           async_op=True)
                async_handles.append(async_handle)

            for handle in async_handles:
                handle.wait()

    ##############################################################################
    ############################# CPU Offload Methods#############################
    ##############################################################################
    def get_grad_position(self, group_id, tensor_list, first_offset, partition_size):
        current_offset = 0

        for i, tensor in enumerate(tensor_list):
            param_id = self.get_param_id(tensor)
            param_start_offset = 0

            num_elements = tensor.numel()
            tensor_offset = 0

            # we need to offset to get to the right element
            if i == 0 and first_offset > 0:
                tensor_offset = first_offset
                num_elements = num_elements - tensor_offset
                param_start_offset = first_offset

            # we dont need all elements of the tensor
            if num_elements > (partition_size - current_offset):
                num_elements = partition_size - current_offset

            self.grad_position[param_id] = [
                int(group_id),
                int(param_start_offset),
                int(current_offset),
                int(num_elements)
            ]
            current_offset += num_elements

    def update_overflow_tracker_for_param_grad(self, param):
        if param.grad is not None and self._has_inf_or_nan(param.grad.data):
            self.local_overflow = True

    def async_accumulate_grad_in_cpu(self, param):
        param_id = self.get_param_id(param)

        # copy to a preexisiting buffer to avoid memory allocation penalty
        dest_buffer = self.temp_grad_buffer_for_cpu_offload.view(-1).narrow(
            0,
            0,
            param.numel())
        dest_buffer.copy_(param.grad.view(-1), non_blocking=True)

        if param_id not in self.accumulated_grads_in_cpu:
            self.accumulated_grads_in_cpu[param_id] = torch.zeros(
                param.numel(),
                dtype=param.dtype,
                device=self.device).pin_memory()

        self.accumulated_grads_in_cpu[param_id].add_(dest_buffer)

    def async_accumulate_grad_in_cpu_via_gpu(self, param):
        param_id = self.get_param_id(param)

        # copy to a preexisiting buffer to avoid memory allocation penalty
        dest_buffer = self.temp_grad_buffer_for_gpu_offload.view(-1).narrow(
            0,
            0,
            param.numel())

        if param_id not in self.accumulated_grads_in_cpu:
            self.accumulated_grads_in_cpu[param_id] = torch.zeros(
                param.numel(),
                dtype=param.dtype,
                device=self.device).pin_memory()

        if self.micro_step_id > 0:
            dest_buffer.copy_(self.accumulated_grads_in_cpu[param_id].view(-1),
                              non_blocking=True)
            param.grad.data.view(-1).add_(dest_buffer)

        # at the boundary we will send 32bit directly
        if not self.is_gradient_accumulation_boundary:
            self.accumulated_grads_in_cpu[param_id].data.copy_(param.grad.data.view(-1),
                                                               non_blocking=True)

    def set_norm_for_param_grad(self, param):
        param_id = self.get_param_id(param)
        accumulated_grad = self.accumulated_grads_in_cpu[
            param_id] if self.gradient_accumulation_steps > 1 else param.grad

        [i, source_offset, dest_offset, num_elements] = self.grad_position[param_id]

        start = source_offset
        accumulated_grad = accumulated_grad.view(-1).narrow(0, start, num_elements)

        self.norm_for_param_grads[param_id] = accumulated_grad.data.double().norm(2)

    def set_norm_for_param_grad_in_gpu(self, param):
        param_id = self.get_param_id(param)
        accumulated_grad = param.grad

        [i, source_offset, dest_offset, num_elements] = self.grad_position[param_id]

        start = source_offset
        accumulated_grad = accumulated_grad.view(-1).narrow(0, start, num_elements)

        self.norm_for_param_grads[param_id] = accumulated_grad.data.double().norm(2)

    def async_inplace_copy_grad_to_fp32_buffer(self, param):
        param_id = self.get_param_id(param)

        [i, source_offset, dest_offset, num_elements] = self.grad_position[param_id]

        dest_tensor = self.single_partition_of_fp32_groups[i].grad.view(-1).narrow(
            0,
            dest_offset,
            num_elements)
        if self.gradient_accumulation_steps > 1:
            src_tensor = self.accumulated_grads_in_cpu[param_id].view(-1).narrow(
                0,
                source_offset,
                num_elements)
        else:
            src_tensor = param.grad.view(-1).narrow(0,
                                                    source_offset,
                                                    num_elements).float()
        dest_tensor.copy_(src_tensor, non_blocking=True)

    def async_inplace_copy_grad_to_fp32_buffer_from_gpu(self, param):
        param_id = self.get_param_id(param)

        [i, source_offset, dest_offset, num_elements] = self.grad_position[param_id]

        dest_tensor = self.single_partition_of_fp32_groups[i].grad.view(-1).narrow(
            0,
            dest_offset,
            num_elements)

        src_tensor = param.grad.view(-1).narrow(0, source_offset, num_elements).float()
        dest_tensor.copy_(src_tensor, non_blocking=True)
        param.grad = None

    def complete_grad_norm_calculation_for_cpu_offload(self, params):
        total_norm = 0.0
        norm_type = 2.0
        for p in params:
            if is_model_parallel_parameter(p) or (self.model_parallel_rank == 0):
                param_id = self.get_param_id(p)
                # as some model have trainable parameters but skipped in training,
                # their backward hooks in self.create_reduce_and_remove_grad_hooks() will not run,
                # so they have no norm_for_param_grads
                if param_id in self.norm_for_param_grads:
                    param_norm = self.norm_for_param_grads[param_id]
                    total_norm += param_norm.item()**2
                else:
                    # As unused parameters in modules may not be expected sometimes,
                    # add an explicit error msg when it occurred and an option to
                    # avoid the error
                    assert self.ignore_unused_parameters, """
                        This assert indicates that your module has parameters that
                        were not used in producing loss.
                        You can avoid this assert by
                        (1) enable ignore_unused_parameters option in zero_optimization config;
                        (2) making sure all trainable parameters and `forward` function
                            outputs participate in calculating loss.
                    """

        # Sum across all model parallel GPUs.
        total_norm_cuda = torch.cuda.FloatTensor([float(total_norm)])

        torch.distributed.all_reduce(total_norm_cuda,
                                     op=torch.distributed.ReduceOp.SUM,
                                     group=self.dp_process_group)

        self._model_parallel_all_reduce(tensor=total_norm_cuda,
                                        op=torch.distributed.ReduceOp.SUM)

        total_norm = total_norm_cuda[0].item()**(1. / norm_type)

        if total_norm == float(
                'inf') or total_norm == -float('inf') or total_norm != total_norm:
            total_norm = -1

        return total_norm

    ############################################################################################

    def copy_grads_in_partition(self, param):
        if self.cpu_offload:

            if self.gradient_accumulation_steps > 1:
                self.async_accumulate_grad_in_cpu_via_gpu(param)

            if self.is_gradient_accumulation_boundary:
                self.set_norm_for_param_grad_in_gpu(param)

                self.update_overflow_tracker_for_param_grad(param)

                self.async_inplace_copy_grad_to_fp32_buffer_from_gpu(param)

            return
        #print(f"ID {self.get_param_id(param)} grad norm {param.grad.norm()}")
        if self.grads_in_partition is None:
            self.grads_in_partition_offset = 0
            total_size = 0
            for group in self.params_in_partition:
                for param_in_partition in group:
                    total_size += param_in_partition.numel()

            see_memory_usage(f"before copying {total_size} gradients into partition")
            self.grads_in_partition = torch.empty(int(total_size),
                                                  dtype=self.dtype,
                                                  device=torch.cuda.current_device())
            see_memory_usage(f"after copying {total_size} gradients into partition")

        # The allreduce buffer will be rewritted. Copy the gradients in partition to a new buffer
        new_grad_tensor = self.grads_in_partition.view(-1).narrow(
            0,
            self.grads_in_partition_offset,
            param.numel())
        new_grad_tensor.copy_(param.grad.view(-1))
        param.grad.data = new_grad_tensor.data.view_as(param.grad)
        #print(f"Grad norm after copy to contiguous_buffer {param.grad.data.norm()}")
        self.grads_in_partition_offset += param.numel()

    def reduce_ipg_grads(self):
        if self.contiguous_gradients:
            if self.extra_large_param_to_reduce is not None:
                assert len(self.params_in_ipg_bucket) == 1, "more than 1 param in ipg bucket, this shouldn't happen"
                _, _, param_id = self.params_in_ipg_bucket[0]
                assert self.get_param_id(
                    self.extra_large_param_to_reduce) == param_id, "param in ipg bucket does not match extra-large param"
                self.average_tensor(self.extra_large_param_to_reduce.grad.view(-1))
                self.extra_large_param_to_reduce = None
            else:
                self.average_tensor(self.ipg_buffer[self.ipg_index])
        else:
            self.buffered_reduce_fallback(
                None,
                self.grads_in_ipg_bucket,
                elements_per_buffer=self.elements_in_ipg_bucket)

        if self.overlap_comm:
            stream = self.reduction_stream
        elif self.cpu_offload:
            # TODO: copy_grad_stream is disabled because of race with reduce. This hurts perf and should be fixed.
            #            torch.cuda.synchronize()
            #            stream = self.copy_grad_stream
            stream = torch.cuda.current_stream()
        else:
            stream = torch.cuda.current_stream()

        with torch.cuda.stream(stream):
            for _, param, param_id in self.params_in_ipg_bucket:

                assert self.params_already_reduced[param_id] == False, \
                    f"The parameter {param_id} has already been reduced. \
                    Gradient computed twice for this partition. \
                    Multiple gradient reduction is currently not supported"

                self.params_already_reduced[param_id] = True
                if not self.is_param_in_current_partition[param_id]:
                    if self.overlap_comm and self.contiguous_gradients is False:
                        # Clear grads of other partitions during the next reduction
                        # to avoid clearing them before the reduction is complete.
                        if self.previous_reduced_grads is None:
                            self.previous_reduced_grads = []
                        self.previous_reduced_grads.append(param)
                    else:
                        param.grad = None
                elif self.contiguous_gradients:
                    self.copy_grads_in_partition(param)

        self.grads_in_ipg_bucket = []
        self.params_in_ipg_bucket = []
        self.elements_in_ipg_bucket = 0
        #####################################################################

    def reduce_ready_partitions_and_remove_grads(self, param, i):
        if self.partition_gradients or self.is_gradient_accumulation_boundary:
            self.reduce_independent_p_g_buckets_and_remove_grads(param, i)

    def zero_reduced_gradients(self, partition_id, i):
        def are_all_related_partitions_reduced(params_id):
            for partition_id in self.param_to_partition_ids[i][params_id]:
                if not self.is_partition_reduced[i][partition_id]:
                    return False
            return True

        for params_id in self.is_grad_computed[i][partition_id]:
            if are_all_related_partitions_reduced(params_id):
                self.param_dict[params_id].grad = None

    def flatten_and_print(self, message, tensors, start=0, n=5):
        flatten_tensor = self.flatten(tensors)

        def print_func():
            logger.info(flatten_tensor.contiguous().view(-1).narrow(0, start, n))

        self.sequential_execution(print_func, message)

    def get_grads_to_reduce(self, i, partition_id):
        def get_reducable_portion(key):
            grad = self.param_dict[key].grad
            total_elements = grad.numel()
            start = self.grad_start_offset[i][partition_id][key]
            num_elements = min(
                total_elements - start,
                self.partition_size[i] -
                self.grad_partition_insertion_offset[i][partition_id][key])
            if not pg_correctness_test:
                if num_elements == total_elements:
                    return grad
                else:
                    return grad.contiguous().view(-1).narrow(0,
                                                             int(start),
                                                             int(num_elements))
            else:
                if num_elements == total_elements:
                    return grad.clone()
                else:
                    return grad.clone().contiguous().view(-1).narrow(
                        0,
                        int(start),
                        int(num_elements))

        grads_to_reduce = []
        for key in self.is_grad_computed[i][partition_id]:
            grad = get_reducable_portion(key)
            grads_to_reduce.append(grad)
        return grads_to_reduce

    def sequential_execution(self, function, message, group=None):
        if group is None:
            group = self.dp_process_group
        if dist.get_rank(group=group) == 0:
            logger.info(message)
        for id in range(dist.get_world_size(group=group)):
            if id == dist.get_rank(group=group):
                function()
            dist.barrier(group=group)

    def set_none_gradients_to_zero(self, i, partition_id):
        for param_id in self.is_grad_computed[i][partition_id]:
            param = self.param_dict[param_id]
            if param.grad is None:
                param.grad = torch.zero_like(param)

    ######################Reduction Related Methods##############################

    def allreduce_bucket(self, bucket, allreduce_always_fp32=False, rank=None, log=None):
        rank = None
        tensor = self.flatten(bucket)

        tensor_to_allreduce = tensor

        if pg_correctness_test:
            allreduce_always_fp32 = True

        if allreduce_always_fp32:
            tensor_to_allreduce = tensor.float()

        tensor_to_allreduce.div_(dist.get_world_size(group=self.dp_process_group))

        if rank is None:
            #    "All Reducing"
            dist.all_reduce(tensor_to_allreduce, group=self.dp_process_group)
        else:
            global_rank = _get_global_rank(self.dp_process_group, rank)
            dist.reduce(tensor_to_allreduce, global_rank, group=self.dp_process_group)

        if allreduce_always_fp32 and tensor is not tensor_to_allreduce:
            if rank is None or rank == dist.get_rank(group=self.dp_process_group):
                tensor.copy_(tensor_to_allreduce)

        return tensor

    def _clear_previous_reduced_grads(self):
        if self.previous_reduced_grads is not None:
            for param in self.previous_reduced_grads:
                param.grad = None
            self.previous_reduced_grads = None

    # if rank is specified do a reduction instead of an allreduce
    def allreduce_and_copy(self, small_bucket, rank=None, log=None):
        if self.overlap_comm:
            torch.cuda.synchronize()
            # It is safe to clear the previously reduced grads of other partitions
            self._clear_previous_reduced_grads()
            stream = self.reduction_stream
        else:
            stream = torch.cuda.current_stream()

        with torch.cuda.stream(stream):
            allreduced = self.allreduce_bucket(small_bucket, rank=rank, log=log)
            if rank is None or rank == dist.get_rank(group=self.dp_process_group):
                for buf, synced in zip(small_bucket, self.unflatten(allreduced, small_bucket)):
                    buf.copy_(synced)

    def allreduce_no_retain(self,
                            bucket,
                            numel_per_bucket=500000000,
                            rank=None,
                            log=None):
        small_bucket = []
        numel = 0
        for tensor in bucket:
            small_bucket.append(tensor)
            numel = numel + tensor.numel()
            if numel > numel_per_bucket:
                self.allreduce_and_copy(small_bucket, rank=rank, log=None)
                small_bucket = []

        if len(small_bucket) > 0:
            self.allreduce_and_copy(small_bucket, rank=rank, log=log)

    # allows using reduction of gradients instead of using all_reduce

    def buffered_reduce_fallback(self,
                                 rank,
                                 grads,
                                 elements_per_buffer=500000000,
                                 log=None):
        split_buckets = split_half_float_double(grads)

        for i, bucket in enumerate(split_buckets):
            self.allreduce_no_retain(bucket,
                                     numel_per_bucket=elements_per_buffer,
                                     rank=rank,
                                     log=log)

    #############################################################################
    #############################################################################
    #############################################################################

    # views the tensor as multiple partitions and returns
    # those partitions
    def get_data_parallel_partitions(self, tensor):
        partitions = []

        dp = dist.get_world_size(group=self.dp_process_group)
        dp_id = dist.get_rank(group=self.dp_process_group)

        total_num_elements = tensor.numel()

        base_size = total_num_elements // dp
        remaining = total_num_elements % dp

        start = 0
        for id in range(dp):
            partition_size = base_size
            if id < remaining:
                partition_size = partition_size + 1
            partitions.append(tensor.narrow(0, start, partition_size))
            start = start + partition_size
        return partitions

    def get_partition_info(self, tensor_list, partition_size, partition_id):
        params_in_partition = []
        params_not_in_partition = []

        start_index = partition_size * partition_id
        end_index = partition_size * (partition_id + 1)

        current_index = 0
        first_offset = 0

        for tensor in tensor_list:

            tensor_size = tensor.numel()

            if (current_index >= start_index and current_index < end_index):
                params_in_partition.append(tensor)

            elif start_index > current_index and start_index < (current_index +
                                                                tensor_size):
                params_in_partition.append(tensor)

                assert (first_offset == 0), "This can happen either zero or only once as this must be the first tensor in the partition"
                first_offset = start_index - current_index

            else:
                params_not_in_partition.append(tensor)

            current_index = current_index + tensor_size

        return params_in_partition, params_not_in_partition, first_offset

    def zero_grad(self, set_grads_to_None=True):
        """
        Zero FP16 parameter grads.
        """
        # FP32 grad should never exist.
        # For speed, set model fp16 grad to None by default
        for group in self.fp16_groups:
            for p in group:
                if set_grads_to_None:
                    p.grad = None
                else:
                    if p.grad is not None:
                        p.grad.detach_()
                        p.grad.zero_()

    def _model_parallel_all_reduce(self, tensor, op):
        """ Perform all reduce within model parallel group, if any.
        """
        if self.model_parallel_group is None:
            pass
        else:
            torch.distributed.all_reduce(tensor=tensor,
                                         op=op,
                                         group=self.model_parallel_group)

    def get_grad_norm_direct(self, gradients, params, norm_type=2):
        """Clips gradient norm of an iterable of parameters.

        This is adapted from torch.nn.utils.clip_grad.clip_grad_norm_ and
        added functionality to handle model parallel parameters. Note that
        the gradients are modified in place.

        Arguments:
            parameters (Iterable[Tensor] or Tensor): an iterable of Tensors or a
                single Tensor that will have gradients normalized
            max_norm (float or int): max norm of the gradients
            norm_type (float or int): type of the used p-norm. Can be ``'inf'`` for
                infinity norm.

        Returns:
            Total norm of the parameters (viewed as a single vector).
        """
        norm_type = float(norm_type)
        if norm_type == inf:
            total_norm = max(g.data.abs().max() for g in gradients)
            total_norm_cuda = torch.cuda.FloatTensor([float(total_norm)])
            torch.distributed.all_reduce(total_norm_cuda,
                                         op=torch.distributed.ReduceOp.MAX,
                                         group=self.dp_process_group)

            # Take max across all GPUs.
            self._model_parallel_all_reduce(tensor=total_norm_cuda,
                                            op=torch.distributed.ReduceOp.MAX)
            total_norm = total_norm_cuda[0].item()
        else:
            total_norm = 0.0
            # if dist.get_rank() == 0:
            #    logger.info(f"Total Norm begining {total_norm}")
            for g, p in zip(gradients, params):
                if is_model_parallel_parameter(p) or (self.model_parallel_rank == 0):
                    param_norm = g.data.double().norm(2)
                    total_norm += param_norm.item()**2
            # Sum across all model parallel GPUs.
            total_norm_cuda = torch.cuda.FloatTensor([float(total_norm)])

            torch.distributed.all_reduce(total_norm_cuda,
                                         op=torch.distributed.ReduceOp.SUM,
                                         group=self.dp_process_group)

            self._model_parallel_all_reduce(tensor=total_norm_cuda,
                                            op=torch.distributed.ReduceOp.SUM)

            total_norm = total_norm_cuda[0].item()**(1. / norm_type)

        if total_norm == float(
                'inf') or total_norm == -float('inf') or total_norm != total_norm:
            total_norm = -1

        return total_norm

    # creates a flat fused tensor from the tensor list starting at the first_offset
    # in the first tensor of the list. If there are not enough elements in the tensor
    # list then the flat tensor will be padded with zeros
    def get_flat_partition(self,
                           tensor_list,
                           first_offset,
                           partition_size,
                           dtype,
                           device,
                           return_tensor_list=False):
        flat_tensor_list = []
        current_size = 0
        for i, tensor in enumerate(tensor_list):
            if tensor.grad is None:
                tensor.grad = torch.zeros_like(tensor)

            tensor = tensor.grad
            num_elements = tensor.numel()
            tensor_offset = 0

            # we need to offset to get to the right element
            if i == 0 and first_offset > 0:
                tensor_offset = first_offset
                num_elements = num_elements - tensor_offset

            # we dont need all elements of the tensor
            if num_elements > (partition_size - current_size):
                num_elements = partition_size - current_size

            # we need a narrow view of the tensor based on the tensor offset and number of elements that
            # we need from this tensor
            if tensor_offset > 0 or num_elements < tensor.numel():
                flat_tensor_list.append(tensor.contiguous().view(-1).narrow(
                    0,
                    int(tensor_offset),
                    int(num_elements)))
            else:
                flat_tensor_list.append(tensor)

            current_size = current_size + num_elements

        # this means its the last partition and does not align with the dp boundary. We need to pad before flattening
        if current_size < partition_size:
            flat_tensor_list.append(
                torch.zeros(int(partition_size - current_size),
                            dtype=dtype,
                            device=device))

        if return_tensor_list:
            return flat_tensor_list

        return self.flatten(flat_tensor_list)

    def free_grad_in_param_list(self, param_list):
        for p in param_list:
            p.grad = None

    def reset_cpu_buffers(self):
        self.norm_for_param_grads = {}
        self.local_overflow = False

    def log_timers(self, timer_names):
        if self.timers is None:
            return

        self.timers.log(names=list(timer_names))

    def start_timers(self, timer_names):
        if self.timers is None:
            return

        for name in timer_names:
            self.timers(name).start()

    def stop_timers(self, timer_names):
        if self.timers is None:
            return

        for name in timer_names:
            self.timers(name).stop()

    def override_loss_scale(self, loss_scale):
        if loss_scale != self.external_loss_scale:
            logger.info(
                f'[deepspeed] setting loss scale from {self.external_loss_scale} -> {loss_scale}'
            )
        self.custom_loss_scaler = True
        self.external_loss_scale = loss_scale

    def step(self, closure=None):
        """
        Not supporting closure.
        """
        self.micro_step_id = -1

        see_memory_usage(f"In step before checking overflow")

        # First compute norm for all group so we know if there is overflow
        self.check_overflow()

        OPTIMIZER_ALLGATHER = 'optimizer_allgather'
        OPTIMIZER_GRADIENTS = 'optimizer_gradients'
        OPTIMIZER_STEP = 'optimizer_step'
        timer_names = [OPTIMIZER_ALLGATHER, OPTIMIZER_GRADIENTS, OPTIMIZER_STEP]

        prev_scale = self.loss_scale
        self._update_scale(self.overflow)
        if self.overflow:
            see_memory_usage('After overflow before clearing gradients')
            self.zero_grad()
            if self.cpu_offload:
                self.reset_cpu_buffers()
            else:
                self.averaged_gradients = {}

            see_memory_usage('After overflow after clearing gradients')

            if self.custom_loss_scaler:
                logger.info(
                    "[deepspeed] fp16 dynamic loss scale overflow! Rank {} Skipping step.".format(dist.get_rank()))
            else:
                logger.info(
                    "[deepspeed] fp16 dynamic loss scale overflow! Rank {} Skipping step. Attempted loss scale: {}, "
                    "reducing to {}".format(dist.get_rank(),
                                            prev_scale,
                                            self.loss_scale))
            self.start_timers(timer_names)
            self.stop_timers(timer_names)
            return

        self.start_timers([OPTIMIZER_GRADIENTS])
        norm_groups = []
        single_partition_grad_groups = []
        skip = False
        partition_id = dist.get_rank(group=self.dp_process_group)
        for i, group in enumerate(self.fp16_groups):
            if self.cpu_offload:
                norm_groups.append(
                    self.complete_grad_norm_calculation_for_cpu_offload(
                        self.params_in_partition[i]))
                single_grad_partition = self.single_partition_of_fp32_groups[i].grad
            else:
                norm_groups.append(
                    self.get_grad_norm_direct(self.averaged_gradients[i],
                                              self.params_in_partition[i]))

                # free gradients for all the prameters that are not updated by this process
                self.free_grad_in_param_list(self.params_not_in_partition[i])

                # create a flat gradients for parameters updated by this process
                # If we are last partition, ensure we have same size grads and partition size, if not pad with zero tensors
                if partition_id == dist.get_world_size(group=self.dp_process_group) - 1:
                    single_grad_partition = self.flatten_dense_tensors_aligned(
                        self.averaged_gradients[i],
                        int(self.partition_size[i])).to(
                            self.single_partition_of_fp32_groups[i].dtype)
                else:
                    single_grad_partition = self.flatten(self.averaged_gradients[i]).to(
                        self.single_partition_of_fp32_groups[i].dtype)
                assert single_grad_partition.numel() == self.partition_size[i], \
                    "averaged gradients have different number of elements that partition size {} {} {} {}".format(
                        single_grad_partition.numel(), self.partition_size[i], i, partition_id)

                self.single_partition_of_fp32_groups[i].grad = single_grad_partition
                # release all the gradient since we have already created a necessary copy in dp_grad_partition
                self.free_grad_in_param_list(self.params_in_partition[i])

                self.averaged_gradients[i] = None

            single_partition_grad_groups.append(single_grad_partition)

        self.unscale_and_clip_grads(single_partition_grad_groups, norm_groups)
        self.stop_timers([OPTIMIZER_GRADIENTS])

        self.start_timers([OPTIMIZER_STEP])
        if self.deepspeed_adam_offload:
            from deepspeed.ops.adam import DeepSpeedCPUAdam
            if type(self.optimizer) == DeepSpeedCPUAdam and self.dtype == torch.half:
                fp16_param_groups = [
                    fp16_partitions[partition_id]
                    for fp16_partitions in self.parallel_partitioned_fp16_groups
                ]
                self.optimizer.step(fp16_param_groups=fp16_param_groups)
            else:
                self.optimizer.step()
                for fp16_partitions, fp32_partition in zip(self.parallel_partitioned_fp16_groups, self.single_partition_of_fp32_groups):
                    fp16_partitions[partition_id].data.copy_(fp32_partition.data)
        else:
            self.optimizer.step()

            # get rid of the fp32 gradients. Not needed anymore
            if not self.cpu_offload:
                for group in self.single_partition_of_fp32_groups:
                    group.grad = None

            for fp16_partitions, fp32_partition in zip(self.parallel_partitioned_fp16_groups, self.single_partition_of_fp32_groups):
                fp16_partitions[partition_id].data.copy_(fp32_partition.data)

        self.stop_timers([OPTIMIZER_STEP])

        if self.cpu_offload:
            self.reset_cpu_buffers()

        self.start_timers([OPTIMIZER_ALLGATHER])
        # gather the updated weights from everyone
        for group_id, partitioned_params in enumerate(self.parallel_partitioned_fp16_groups):

            # Sequential AllGather Best of both worlds
            dp_world_size = dist.get_world_size(group=self.dp_process_group)
            num_shards = max(
                1,
                partitioned_params[partition_id].numel() * dp_world_size //
                self.allgather_bucket_size)

            shard_size = partitioned_params[partition_id].numel() // num_shards
            num_elements = shard_size

            assert shard_size * num_shards <= partitioned_params[partition_id].numel()

            for shard_id in range(num_shards):

                if shard_id == (num_shards - 1):
                    num_elements = partitioned_params[partition_id].numel(
                    ) - shard_id * shard_size

                shard_list = []
                for dp_id in range(dp_world_size):
                    curr_shard = partitioned_params[dp_id].narrow(
                        0,
                        shard_id * shard_size,
                        num_elements).detach()
                    shard_list.append(curr_shard)

                dist.all_gather(shard_list,
                                shard_list[partition_id],
                                group=self.dp_process_group)
        self.stop_timers([OPTIMIZER_ALLGATHER])

        # TODO: we probably don't need this? just to be safe
        for i in range(len(norm_groups)):
            self._update_model_fp16_weights(i)

        self.log_timers(timer_names)
        see_memory_usage('After zero_optimizer step')

        return

    def unscale_and_clip_grads(self, grad_groups_flat, norm_groups):
        total_norm = 0.0
        for norm in norm_groups:
            total_norm += norm**2.0
        total_norm = math.sqrt(total_norm)

        # compute combined scale factor for this group
        combined_scale = self.loss_scale
        if self.clip_grad > 0.:
            # norm is in fact norm*scale
            clip = ((total_norm / self.loss_scale) + 1e-6) / self.clip_grad
            if clip > 1:
                combined_scale = clip * self.loss_scale

        for grad in grad_groups_flat:
            if isinstance(grad, list):
                sub_partitions = grad
                for g in sub_partitions:
                    g.data.mul_(1. / combined_scale)
            else:
                grad.data.mul_(1. / combined_scale)

    def _check_overflow(self, partition_gradients=True):
        self.overflow = self.has_overflow(partition_gradients)

    # `params` is a list / generator of torch.Variable
    def has_overflow_serial(self, params, is_grad_list=False):
        for p in params:
            if p.grad is not None and self._has_inf_or_nan(p.grad.data):
                return True

        return False

    def has_overflow_partitioned_grads_serial(self):
        for i in range(len(self.fp16_groups)):
            for j, grad in enumerate(self.averaged_gradients[i]):
                if grad is not None and self._has_inf_or_nan(grad.data, j):
                    return True
        return False

    def has_overflow(self, partition_gradients=True):
        if partition_gradients:
            overflow = self.local_overflow if self.cpu_offload else self.has_overflow_partitioned_grads_serial(
            )
            overflow_gpu = torch.cuda.ByteTensor([overflow])
            torch.distributed.all_reduce(overflow_gpu,
                                         op=torch.distributed.ReduceOp.MAX,
                                         group=self.dp_process_group)

        else:
            params = []
            for group in self.fp16_groups:
                for param in group:
                    params.append(param)

            overflow = self.has_overflow_serial(params, is_grad_list=partition_gradients)
            overflow_gpu = torch.cuda.ByteTensor([overflow])

        # Since each model parallel GPU carries only part of the model,
        # make sure overflow flag is synced across all the model parallel GPUs
        self._model_parallel_all_reduce(tensor=overflow_gpu,
                                        op=torch.distributed.ReduceOp.MAX)

        overflow = overflow_gpu[0].item()
        return bool(overflow)

    # `x` is a torch.Tensor
    @staticmethod
    def _has_inf_or_nan(x, j=None):
        try:
            # if x is half, the .float() incurs an additional deep copy, but it's necessary if
            # Pytorch's .sum() creates a one-element tensor of the same type as x
            # (which is true for some recent version of pytorch).
            cpu_sum = float(x.float().sum())
            # More efficient version that can be used if .sum() returns a Python scalar
            # cpu_sum = float(x.sum())
        except RuntimeError as instance:
            # We want to check if inst is actually an overflow exception.
            # RuntimeError could come from a different error.
            # If so, we still want the exception to propagate.
            if "value cannot be converted" not in instance.args[0]:
                raise
            return True
        else:
            if cpu_sum == float('inf') or cpu_sum == -float('inf') or cpu_sum != cpu_sum:
                return True
            return False

    def backward(self, loss, retain_graph=False):
        """
        :attr:`backward` performs the following steps:

        1. fp32_loss = loss.float()
        2. scaled_loss = fp32_loss*loss_scale
        3. scaled_loss.backward(), which accumulates scaled gradients into the ``.grad`` attributes of the model's fp16 leaves
        """
        self.micro_step_id += 1

        if self.contiguous_gradients:
            self.ipg_buffer = []
            buf_0 = torch.empty(int(self.reduce_bucket_size),
                                dtype=self.dtype,
                                device=torch.cuda.current_device())
            self.ipg_buffer.append(buf_0)

            # Use double buffers to avoid data access conflict when overlap_comm is enabled.
            if self.overlap_comm:
                buf_1 = torch.empty(int(self.reduce_bucket_size),
                                    dtype=self.dtype,
                                    device=torch.cuda.current_device())
                self.ipg_buffer.append(buf_1)
            self.ipg_index = 0

        if self.custom_loss_scaler:
            scaled_loss = self.external_loss_scale * loss
            # logger.info(f'effective loss scale: {self.external_loss_scale}')
            scaled_loss.backward()
        else:
            self.loss_scaler.backward(loss.float(), retain_graph=retain_graph)

    def check_overflow(self, partition_gradients=True):
        self._check_overflow(partition_gradients)

    def _update_scale(self, has_overflow=False):
        self.loss_scaler.update_scale(has_overflow)

    # Promote state so it can be retrieved or set via "fp16_optimizer_instance.state"
    def _get_state(self):
        return self.optimizer.state

    def _set_state(self, value):
        self.optimizer.state = value

    state = property(_get_state, _set_state)

    # Promote param_groups so it can be retrieved or set via "fp16_optimizer_instance.param_groups"
    # (for example, to adjust the learning rate)
    def _get_param_groups(self):
        return self.optimizer.param_groups

    def _set_param_groups(self, value):
        self.optimizer.param_groups = value

    param_groups = property(_get_param_groups, _set_param_groups)

    # Promote loss scale so it can be retrieved or set via "fp16_optimizer_instance.loss_scale"
    def _get_loss_scale(self):
        if self.custom_loss_scaler:
            return self.external_loss_scale
        else:
<<<<<<< HEAD
            return self.loss_scale
=======
            return self.loss_scaler.cur_scale
>>>>>>> 38dab24c

    def _set_loss_scale(self, value):
        self.loss_scaler.cur_scale = value

    loss_scale = property(_get_loss_scale, _set_loss_scale)
    cur_scale = property(_get_loss_scale, _set_loss_scale)

    # Return group tensor after removing paddings that are added for alignment to DP world size.
    # This method works on the assumption that each group contains a single flattened tensor.
    def _get_groups_without_padding(self, groups_with_padding):
        groups_without_padding = []
        for i, group in enumerate(groups_with_padding):
            lean_length = group.numel() - self.groups_padding[i]
            groups_without_padding.append(group[:lean_length])

        return groups_without_padding

    # Return optimizer state after removing paddings that are added for alignment.
    def _get_state_without_padding(self, state_with_padding, padding):
        lean_state = {}
        for key, value in state_with_padding.items():
            if torch.is_tensor(value):
                lean_length = value.numel() - padding
                lean_state[key] = value[:lean_length]
            else:
                lean_state[key] = value

        return lean_state

    # Return base optimizer states.
    # This method assumes that each param group contains a single flattened tensor.
    def _get_base_optimizer_state(self):
        optimizer_groups_state = []
        for i, group in enumerate(self.optimizer.param_groups):
            p = group['params'][0]
            lean_optimizer_state = self._get_state_without_padding(
                self.optimizer.state[p],
                self.groups_padding[i])
            optimizer_groups_state.append(lean_optimizer_state)

        return optimizer_groups_state

    def state_dict(self):
        """
        Returns a dict containing the current state of this :class:`FP16_Optimizer` instance.
        This dict contains attributes of :class:`FP16_Optimizer`, as well as the state_dict
        of the contained Pytorch optimizer.
        Example::
            checkpoint = {}
            checkpoint['model'] = model.state_dict()
            checkpoint['optimizer'] = optimizer.state_dict()
            torch.save(checkpoint, "saved.pth")
        """
        state_dict = {}
        state_dict['loss_scaler'] = self.loss_scaler
        state_dict['dynamic_loss_scale'] = self.dynamic_loss_scale
        state_dict['overflow'] = self.overflow

        if self.elastic_checkpoint:
            state_dict['base_optimizer_state'] = self._get_base_optimizer_state()
            # Remove paddings for DP alignment to enable loading for other alignment values
            fp32_groups_without_padding = self._get_groups_without_padding(
                self.single_partition_of_fp32_groups)
            state_dict['single_partition_of_fp32_groups'] = fp32_groups_without_padding
        else:
            state_dict['base_optimizer_state'] = self.optimizer.state_dict()
            state_dict[
                'single_partition_of_fp32_groups'] = self.single_partition_of_fp32_groups

        state_dict['zero_stage'] = ZERO_OPTIMIZATION_GRADIENTS
        state_dict['partition_count'] = self.partition_count
        state_dict['ds_version'] = version

        #        if self.cpu_offload:
        #            state_dict_tmp = async_copy_to(state_dict,
        #                                           'cpu',
        #                                           torch.cuda.current_stream())
        #            state_dict = state_dict_tmp

        return state_dict

    # Restore base optimizer fp32 weights from checkpoint by:
    # 1) Merging fp32 weights from checkpoints of all partitions
    # 2) Extracting fp32 weights for current partition from merged weights
    # 3) Using extracted weights to update base optimizer weights directly.
    def _restore_from_fp32_weights(self, all_state_dict):
        partition_id = dist.get_rank(group=self.dp_process_group)
        merged_single_partition_of_fp32_groups = []
        for i in range(len(self.single_partition_of_fp32_groups)):
            merged_partitions = [
                sd['single_partition_of_fp32_groups'][i] for sd in all_state_dict
            ]
            flat_merged_partitions = self.flatten_dense_tensors_aligned(
                merged_partitions,
                dist.get_world_size(group=self.dp_process_group))
            dp_partitions = self.get_data_parallel_partitions(flat_merged_partitions)
            merged_single_partition_of_fp32_groups.append(dp_partitions[partition_id])

        for current, saved in zip(self.single_partition_of_fp32_groups, merged_single_partition_of_fp32_groups):
            current.data.copy_(saved.data)

    # Restore base optimizer fp32 weights from ZeRO fp16 weights
    def _restore_from_fp16_weights(self):
        partition_id = dist.get_rank(group=self.dp_process_group)
        for fp16_partitions, fp32_partition in zip(self.parallel_partitioned_fp16_groups, self.single_partition_of_fp32_groups):
            fp32_partition.data.copy_(fp16_partitions[partition_id].data)

    # Refresh the fp32 master params from the fp16 copies.
    def refresh_fp32_params(self):
        self._restore_from_fp16_weights()

    # Extract optimizer state for current partition from merged states of all partitions
    def _partition_base_optimizer_state(self, state_key, all_partition_states):
        partition_id = dist.get_rank(group=self.dp_process_group)
        alignment = dist.get_world_size(group=self.dp_process_group)
        if torch.is_tensor(all_partition_states[0]):
            flat_merged_partitions = self.flatten_dense_tensors_aligned(
                all_partition_states,
                alignment)
            dp_partitions = self.get_data_parallel_partitions(flat_merged_partitions)
            return dp_partitions[partition_id]
        else:
            # Assume non-tensor states are not partitioned and equal across ranks, so return first one
            return all_partition_states[0]

    # Restore base optimizer state from checkpoint by
    # 1) Merging optimizer state from checkpoints of all partitions
    # 2) Extracting optimizer state for current partition from the merged state
    # 3) Using the extracted value to directly update the base optimizer.
    def _restore_base_optimizer_state(self, all_state_dict):
        base_optimizer_group_states = []
        for i in range(len(self.optimizer.param_groups)):
            partition_states = {}
            all_partition_group_states = [
                sd['base_optimizer_state'][i] for sd in all_state_dict
            ]
            for key in all_partition_group_states[0].keys():
                all_partition_states = [
                    all_states[key] for all_states in all_partition_group_states
                ]
                partition_states[key] = self._partition_base_optimizer_state(
                    key,
                    all_partition_states)
            base_optimizer_group_states.append(partition_states)

        for i, group in enumerate(self.optimizer.param_groups):
            p = group['params'][0]
            for key, saved in base_optimizer_group_states[i].items():
                if torch.is_tensor(self.optimizer.state[p][key]):
                    self.optimizer.state[p][key].data.copy_(saved.data)
                else:
                    self.optimizer.state[p][key] = saved

    def load_state_dict(self,
                        state_dict_list,
                        load_optimizer_states=True,
                        load_from_fp32_weights=False):
        r"""Loading ZeRO checkpoint

        Arguments:
            state_dict_list: List of all saved ZeRO checkpoints, one for each saved partition.
                Note that the number of saved partitions may differ from number of loading partitions to support
                changing GPU count, specifically DP world size, between saving and loading checkpoints.
            load_optimizer_states: Boolean indicating whether or not to load base optimizer states
            load_from_fp32_weights: Boolean indicating whether to initialize fp32 master weights from fp32
            copies in checkpoints (no precision loss) or from model's fp16 copies (with precision loss).
        """
        """
        Loads a state_dict created by an earlier call to state_dict().
        If ``fp16_optimizer_instance`` was constructed from some ``init_optimizer``,
        whose parameters in turn came from ``model``, it is expected that the user
        will call ``model.load_state_dict()`` before
        ``fp16_optimizer_instance.load_state_dict()`` is called.
        Example::
            model = torch.nn.Linear(D_in, D_out).cuda().half()
            optimizer = torch.optim.SGD(model.parameters(), lr=1e-3)
            optimizer = FP16_Optimizer(optimizer, static_loss_scale = 128.0)
            ...
            checkpoint = torch.load("saved.pth")
            model.load_state_dict(checkpoint['model'])
            optimizer.load_state_dict(checkpoint['optimizer'])
        """
        # I think it should actually be ok to reload the optimizer before the model.
        self.loss_scaler = state_dict_list[0]['loss_scaler']
        self.dynamic_loss_scale = state_dict_list[0]['dynamic_loss_scale']
        self.overflow = state_dict_list[0]['overflow']

        # zero stage 1 mode
        if not self.partition_gradients:
            required_version = pkg_version.parse("0.3.17")
            ckpt_version = state_dict_list[0].get("ds_version", False)
            error_str = f"ZeRO stage 1 changed in {required_version} and is not backwards compatible " \
                "with older stage 1 checkpoints. If you'd like to load an old ZeRO-1 checkpoint " \
                "please set 'legacy_stage1': true in your zero config json. This old version of " \
                "stage 1 will be removed in v0.4.0."

            assert ckpt_version, f"Empty ds_version! {error_str}"
            assert required_version <= pkg_version.parse(ckpt_version), f"Old version: {ckpt_version} {error_str}"

        if load_optimizer_states:
            if self.elastic_checkpoint:
                self._restore_base_optimizer_state(state_dict_list)
            else:
                self.optimizer.load_state_dict(state_dict_list[dist.get_rank(
                    group=self.dp_process_group)]['base_optimizer_state'])

        # At this point, the optimizer's references to the model's fp32 parameters are up to date.
        # The optimizer's hyperparameters and internal buffers are also up to date.
        # However, the fp32 master copies of the model's fp16 params stored by the optimizer are still
        # out of date.  There are two options.
        # 1:  Refresh the master params from the model's fp16 params.
        # This requires less storage but incurs precision loss.
        # 2:  Save and restore the fp32 master copies separately.
        # We choose option 1 if changing DP degree and option 2 otherwise.
        #
        # Pytorch Optimizer.load_state_dict casts saved buffers (e.g. momentum) to the type and device
        # of their associated parameters, because it's possible those buffers might not exist yet in
        # the current optimizer instance.  In our case, as long as the current FP16_Optimizer has been
        # constructed in the same way as the one whose state_dict we are loading, the same master params
        # are guaranteed to exist, so we can just copy_() from the saved master params.

        if load_from_fp32_weights:
            self._restore_from_fp32_weights(state_dict_list)
        else:
            self._restore_from_fp16_weights()


def _handle_overflow(cpu_sum, x, i):
    import math
    rank = torch.distributed.get_rank()
    if rank == 0:
        t_i = -1
        for v_i, v in enumerate(x.data.contiguous().view(-1)):
            if not math.isfinite(float(v)):
                t_i = v_i
                break
        logger.info(
            f"rank {rank} detected overflow {cpu_sum} in tensor {i}:{t_i} shape {x.shape}"
        )


def estimate_zero2_model_states_mem_needs(total_params,
                                          num_gpus_per_node=1,
                                          num_nodes=1,
                                          cpu_offload=True,
                                          additional_buffer_factor=1.5):

    total_gpus = num_nodes * num_gpus_per_node

    if cpu_offload:
        gpu_mem = 2 * total_params
        cpu_mem = total_params * max(4 * total_gpus, 16) * additional_buffer_factor
    else:
        gpu_mem = 4 * total_params + int(16 * total_params / total_gpus)
        cpu_mem = total_params * 4 * num_gpus_per_node * additional_buffer_factor

    return int(cpu_mem), int(gpu_mem)


def model_to_params(model):
    # shared params calculated only once
    total_params = sum(
        dict((p.data_ptr(),
              p.numel()) for p in model.parameters()).values())
    return total_params


def estimate_zero2_model_states_mem_needs_all_live(model,
                                                   num_gpus_per_node=1,
                                                   num_nodes=1,
                                                   additional_buffer_factor=1.5):
    """
    Print out estimates on memory usage requirements for ZeRO 2 params, optim states and gradients
    for a given ``model`` and hardware setup.

    If you have an actual model object, use this function and everything will be derived
    automatically.

    If it's a hypothetical model, use ``estimate_zero2_model_states_mem_needs_all_cold`` where you have to pass
    the ``total_params`` explicitly.

    Args:
        - ``model``: ``nn.Module`` object
        - ``num_gpus_per_node``: how many gpus per node (defaults to 1)
        - ``num_nodes``: how many nodes (defaults to 1),
        - ``additional_buffer_factor``: estimation factor (defaults to 1.5):

    """

    total_params = model_to_params(model)

    estimate_zero2_model_states_mem_needs_all_cold(
        total_params=total_params,
        num_gpus_per_node=num_gpus_per_node,
        num_nodes=num_nodes,
        additional_buffer_factor=additional_buffer_factor)


def estimate_zero2_model_states_mem_needs_all_cold(total_params,
                                                   num_gpus_per_node=1,
                                                   num_nodes=1,
                                                   additional_buffer_factor=1.5):
    """
    Print out estimates on memory usage requirements for ZeRO 2 params, optim states and gradients
    for a given ``model`` and hardware setup.

    If it's a hypothetical model, use this function where you have to pass
    the ``total_params`` and ``largest_layer_params`` explicitly.

    If you have an actual model object, use ``estimate_zero2_model_states_mem_needs_all_live`` and everything
    will be derived automatically.

    Args:
        - ``total_params``: total  model params
        - ``num_gpus_per_node``: how many gpus per node (defaults to 1)
        - ``num_nodes``: how many nodes (defaults to 1),
        - ``additional_buffer_factor``: estimation factor (defaults to 1.5):

    """
    def format_options(cpu_offload):
        enabled = []
        enabled.append(f"cpu_offload={1 if cpu_offload else 0}")
        return ", ".join(enabled)

    nodes_str = "nodes" if num_nodes > 1 else "node"
    gpus_str = "GPUs" if num_gpus_per_node > 1 else "GPU"
    print(
        "Estimated memory needed for params, optim states and gradients for a:\n"
        f"HW: Setup with {num_nodes} {nodes_str}, {num_gpus_per_node} {gpus_str} per node.\n"
        f"SW: Model with {int(total_params/1e6)}M total params.")
    print("  per CPU  |  per GPU |   Options")
    for cpu_offload in [True, False]:
        cpu_mem, gpu_mem = estimate_zero2_model_states_mem_needs(
            total_params=total_params,
            num_gpus_per_node=num_gpus_per_node,
            num_nodes=num_nodes,
            cpu_offload=cpu_offload,
            additional_buffer_factor=additional_buffer_factor
        )

        options_str = format_options(cpu_offload=cpu_offload)
        print(f" {cpu_mem/2**30:7.2f}GB | {gpu_mem/2**30:6.2f}GB | {options_str}")<|MERGE_RESOLUTION|>--- conflicted
+++ resolved
@@ -1555,7 +1555,8 @@
 
             if self.custom_loss_scaler:
                 logger.info(
-                    "[deepspeed] fp16 dynamic loss scale overflow! Rank {} Skipping step.".format(dist.get_rank()))
+                    "[deepspeed] fp16 dynamic loss scale overflow! Rank {} Skipping step."
+                    .format(dist.get_rank()))
             else:
                 logger.info(
                     "[deepspeed] fp16 dynamic loss scale overflow! Rank {} Skipping step. Attempted loss scale: {}, "
@@ -1833,11 +1834,7 @@
         if self.custom_loss_scaler:
             return self.external_loss_scale
         else:
-<<<<<<< HEAD
-            return self.loss_scale
-=======
             return self.loss_scaler.cur_scale
->>>>>>> 38dab24c
 
     def _set_loss_scale(self, value):
         self.loss_scaler.cur_scale = value
